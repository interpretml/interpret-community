--- conflicted
+++ resolved
@@ -4,8 +4,4 @@
 papermill
 scrapbook
 jupyter
-<<<<<<< HEAD
-jinja2==3.1.3
-=======
->>>>>>> f0091a41
 captum