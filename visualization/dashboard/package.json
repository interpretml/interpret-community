{
  "name": "interpret-dashboard",
<<<<<<< HEAD
  "version": "0.1.7-beta8",
=======
  "version": "0.1.9",
>>>>>>> b6b968f8
  "license": "See license file 'LICENSE'",
  "description": "ML Chart Lib",
  "main": "rel/index.js",
  "module": "rel/index.js",
  "types": "rel/index.d.ts",
  "files": [
    "rel/"
  ],
  "scripts": {
    "test": "jest",
    "build": "tsc",
    "build-css": "node-sass-chokidar src/MLIDashboard -o rel/ && node-sass-chokidar src/MLIDashboard -o rel/MLIDashboard/",
    "build-dev": "npm run build && npm run copy",
    "copy": "xcopy \"rel\" \"..\\test\\test-page\\node_modules\\interpret-dashboard\\rel\" /e /y"
  },
  "devDependencies": {
    "@types/jest": "^24.0.15",
    "@types/lodash": "4.14.123",
    "@types/memoize-one": "4.1.1",
    "@types/plotly.js-dist": "npm:@types/plotly.js",
    "@types/react": "16.8.10",
    "@types/uuid": "3.4.4",
    "identity-obj-proxy": "^3.0.0",
    "jest": "^24.8.0",
    "node-sass-chokidar": "1.3.4",
    "react-test-renderer": "^16.8.6",
    "ts-jest": "^24.0.2",
    "typescript": "^3.5.2"
  },
  "peerDependencies": {
    "react": ">=16.3.2-0 <17.0.0",
    "react-dom": ">=16.3.2-0 <17.0.0"
  },
  "dependencies": {
    "jmespath": "^0.15.0",
    "localized-strings": "^0.2.2",
    "lodash": "^4.17.11",
    "memoize-one": "^5.0.2",
    "mlchartlib": "0.1.38-beta1",
    "moment": "^2.24.0",
    "office-ui-fabric-react": "^7.74.1",
    "plotly.js-dist": "^1.45.3",
    "uuid": "^3.3.2"
  }
}<|MERGE_RESOLUTION|>--- conflicted
+++ resolved
@@ -1,10 +1,6 @@
 {
   "name": "interpret-dashboard",
-<<<<<<< HEAD
-  "version": "0.1.7-beta8",
-=======
   "version": "0.1.9",
->>>>>>> b6b968f8
   "license": "See license file 'LICENSE'",
   "description": "ML Chart Lib",
   "main": "rel/index.js",
