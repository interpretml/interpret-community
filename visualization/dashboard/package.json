{
  "name": "interpret-dashboard",
<<<<<<< HEAD
  "version": "0.1.2",
=======
  "version": "0.1.3",
>>>>>>> 6b21702d
  "license": "See license file 'LICENSE'",
  "description": "ML Chart Lib",
  "main": "rel/index.js",
  "module": "rel/index.js",
  "types": "rel/index.d.ts",
  "files": [
    "rel/"
  ],
  "scripts": {
    "test": "jest",
    "build": "tsc",
    "build-css": "node-sass-chokidar src/MLIDashboard -o rel/ && node-sass-chokidar src/MLIDashboard -o rel/MLIDashboard/",
    "build-dev": "npm run build && npm run copy",
    "copy": "xcopy \"rel\" \"..\\test\\test-page\\node_modules\\interpret-dashboard\\rel\" /e /y"
  },
  "devDependencies": {
    "@types/jest": "^24.0.15",
    "@types/lodash": "4.14.123",
    "@types/plotly.js-dist": "npm:@types/plotly.js",
    "@types/memoize-one": "4.1.1",
    "@types/react": "16.8.10",
    "@types/uuid": "3.4.4",
    "identity-obj-proxy": "^3.0.0",
    "jest": "^24.8.0",
    "node-sass-chokidar": "1.3.4",
    "react-test-renderer": "^16.8.6",
    "ts-jest": "^24.0.2",
    "typescript": "^3.5.2"
  },
  "peerDependencies": {
    "react": ">=16.3.2-0 <17.0.0",
    "react-dom": ">=16.3.2-0 <17.0.0"
  },
  "dependencies": {
    "jmespath": "^0.15.0",
    "localized-strings": "^0.2.2",
    "lodash": "^4.17.11",
    "memoize-one": "^5.0.2",
    "mlchartlib": "0.1.36",
    "moment": "^2.24.0",
    "office-ui-fabric-react": "^7.74.1",
    "plotly.js-dist": "^1.45.3",
    "uuid": "^3.3.2"
  }
}<|MERGE_RESOLUTION|>--- conflicted
+++ resolved
@@ -1,10 +1,6 @@
 {
   "name": "interpret-dashboard",
-<<<<<<< HEAD
-  "version": "0.1.2",
-=======
   "version": "0.1.3",
->>>>>>> 6b21702d
   "license": "See license file 'LICENSE'",
   "description": "ML Chart Lib",
   "main": "rel/index.js",
