{
    "selectPoint": "Select a point to see its local explanation",
    "_selectPoint.comment": "Prompts the user to select a point",
    "defaultClassNames": "Class {0}",
    "_defaultClassNames.comment": " models that output classes have this as the default class names",
    "defaultFeatureNames": "Feature {0}",
    "_defaultFeatureNames.comment": "the default column names", 
    "absoluteAverage": "Average of absolute value",
    "_absoluteAverage.comment": "https://en.wikipedia.org/wiki/Norm_(mathematics) Absolute value norm",
    "predictedClass": "Predicted class",
    "_predictedClass.comment": "Norm based on the predicted class rather than absolute value as above",
    "datasetExplorer": "Dataset Explorer",
    "dataExploration": "Dataset Exploration",
    "_dataExploration.comment": "Label for tab showing scatterplot of dataset and predictions",
    "aggregateFeatureImportance": "Aggregate Feature Importance",
    "_aggregateFeatureImportance.comment": "tab label for view of aggregated (summed and averaged) feature importances",
    "globalImportance": "Global Importance",
    "_globalImportance.comment": "Label for tab showing bar chart of importance of features at a global level",
    "explanationExploration": "Explanation Exploration",
    "individualAndWhatIf": "Individual Feature Importance & What-If",
    "_individualAndWhatIf.comment": "tab label for feature importances of single rows, and 'what if?' which allows seeing hypothetical results",
    "_explanationExploration.comment": "Label for tab showing scatter plot of dataset and importance of features data",
    "summaryImportance": "Summary Importance",
    "_summmaryImportance.comment": "Label showing all importance of feature datapoints in scatter plot",
    "featureImportance": "Feature Importance",
    "_featureImportance.comment": "Label for feature importance ",
    "featureImportanceOf": "Feature importance of {0}",
    "perturbationExploration": "Perturbation Exploration",
    "_perturbationExploration.comment": "Label for local tab allowing the user to change parameters on a selected point",
    "localFeatureImportance": "Local Feature Importance",
    "_localFeatureImportance.comment": "Label for local tab showing feature importance of selected point",
    "ice": "ICE",
    "_ice.comment": "Label for tab showing https://christophm.github.io/interpretable-ml-book/ice.html",
    "clearSelection": "Clear selection",
    "feature": "Feature:",
    "intercept": "Intercept",
    "_intercept.comment": "The label for the linear intercept, the bias value",
    "modelPerformance": "Model Performance",
    "_modelPerformance.comment": "tab label to see how well a model predicted values when compared to true",
    "ExplanationScatter": {
        "dataLabel": "Data : {0}",
        "_dataLabel.comment": "prepend in front of column names",
        "importanceLabel": "Importance : {0}",
        "_importanceLabel.comment": "prepend in front of feature importance of column name",
        "predictedY": "Predicted Y",
        "_predictedY.comment": "predicted output",
        "index": "Index",
        "_index.comment": "the index value (an integer of the row number)",
        "dataGroupLabel": "Data",
        "output": "Output",
        "probabilityLabel": "Probability : {0}",
        "_probabilityLabel.comment": "Probability prefix for all classes in a multiclass problem",
        "trueY": "True Y",
        "_trueY.comment": "The true value to be predicted",
        "class": "class: ",
        "_class.comment": "label for predicted class",
        "xValue": "X value:",
        "_xValue.comment": "label for x value dropdown",
        "yValue": "Y value:",
        "_yValue.comment": "label for y value dropdown",
        "colorValue": "Color:",
        "_colorValue.comment": "label for selecting color value",
        "count": "Count",
        "_count.comment": "the default axis is the count of items"
    },
    "CrossClass": {
        "label": "Cross-class weighting:",
        "_label.comment": "label for dropdown allowing user to select how importance across multiple output classes is aggregated",
        "info": "Information on cross-class calculation",
        "_info.comment": "tooltip on hover",
        "overviewInfo": "Multiclass models generate an independent feature importance vector for each class. Each class's feature importance vector demonstrates which features made a class more likely or less likely. You can select how the weights of the per-class feature importance vectors are summarized into a single value:",
        "_overview.comment": "explains absolute value weights",
        "absoluteValInfo": "Average of absolute value: Shows the sum of the feature's importance across all possible classes, divided by number of classes",
        "predictedClassInfo": "Predicted class: Shows the feature importance value for a given point's predicted class",
        "_predictedClassInfo.comment": "explains predicted class weight",
        "enumeratedClassInfo": "Enumerated class names: Shows only the specified class's feature importance values across all data points.",
        "_enumeratedClassInfo.comment": "explains the weights for selecting a single class",
        "close": "Close"
    },
    "AggregateImportance": {
        "scaledFeatureValue": "Scaled Feature Value",
        "_scaledFeatureValue.comment": "The chart shows all data in a color scale (normalized to 0 - 1). This is the label for the color bar",
        "low": "Low",
        "_low.comment": "The low end of the color bar",
        "high": "High",
        "_high.comment": "label for the high end of the color bar", 
        "featureLabel": "Feature: {0}",
        "_featureLabel.comment": "Prefix to the feature name",
        "valueLabel": "Feature value: {0}",
        "_valueLabel.comment": "prefix to the feature value",
        "importanceLabel": "Importance: {0}",
        "_importanceLabel.comment": "prefix to the feature importance",
        "predictedClassTooltip": "Predicted Class: {0}",
        "_predictedClassTooltip.comment": "prefixed in front of the output class names predicted by the model",
        "trueClassTooltip": "True Class: {0}",
        "_trueClassTooltip.comment": "prefixed in front of the true class labels",
        "predictedOutputTooltip": "Predicted Output: {0}",
        "_predictedOutputTooltip.comment": "prefixed in front of the output in a regression model (numeric, no classes)",
        "trueOutputTooltip": "True Output: {0}",
        "_trueOutputTooltip.comment": "prefixed in front of the true value in a regression model (numeric, no classes)",
        "topKFeatures": "Top K Features:",
        "_topKFeatures.comment": "Label for slider to show only the top (k) most important features, where the slider is used to set the value of k",
        "topKInfo": "How top k is calculated",
        "predictedValue": "Predicted Value",
        "_predictedValue.comment": "Label for dropdown option, group data by the predicted value from the model (numeric values)",
        "predictedClass": "Predicted Class",
        "_predictedClass.comment": "Label for dropdown option, group data by predicted class from model",
        "trueValue": "True Value",
        "_trueValue.comment": "label for dropdown option, group data by true value (numeric)",
        "trueClass": "True Class",
        "_trueClass.comment": "label for dropdown, group data by true class",
        "noColor": "None",
        "_noColor.comment": "label for dropdown, do not apply any grouping",
        "tooManyRows": "The provided dataset is larger than this chart can support",
        "_tooManyRows.comment": "error message if the dataset is too large to visualize"
    },
    "BarChart": {
        "classLabel": "Class: {0}",
        "_classLabel.comment": "Prefix for class",
        "sortBy": "Sort by",
        "_sortBy.comment": "prompt for setting how values are sorted",
        "noData": "No Data",
        "_noData.comment": "Error message for no applicable data",
        "absoluteGlobal": "Absolute global",
        "_absoluteGlobal.comment": "sorting option, sort by the absolute value of the importance of all datapoints",
        "absoluteLocal": "Absolute local",
        "_absoluteLocal.comment": "sorting option, sort by the absolute value of the importance for the single selected point",
        "calculatingExplanation": "Calculating explanation",
        "_calculatingExplanation.comment": "loading message"
    },
    "IcePlot": {
        "numericError": "Must be numeric",
        "_numericError.comment": "error message if non-numeric characters typed",
        "integerError": "Must be an integer",
        "_integerError.comment": "error message if non-integer values typed by user",
        "prediction": "Prediction",
        "_prediction.comment": "Prediction label for y-axis",
        "predictedProbability": "Predicted probability",
        "_predictedProbability.comment": "predicted probability label for y-axis",
        "predictionLabel": "Prediction: {0}",
        "_predictionLabel.comment": "prediction hover prefix",
        "probabilityLabel": "Probability: {0}",
        "_probabilityLabel.comment": "probability hover prefix",
        "noModelError": "Please provide an operationalized model to explore predictions in ICE plots.",
        "_noModelError.comment": "error message for no model present",
        "featurePickerLabel": "Feature:",
        "_featurePicker.comment": "feature dropdown label",
        "minimumInputLabel": "Minimum:",
        "_minimumInputLabel.comment": "Set minimum bounds label",
        "maximumInputLabel": "Maximum:",
        "_maximumInputLabel.comment": "set maximum bounds label",
        "stepInputLabel": "Steps:",
        "_stepInputLabel.comment": "number of samples to include between minimum and maximum (integer)",
        "loadingMessage": "Loading data...",
        "_loadingMessage.comment": "loading message",
        "submitPrompt": "Submit a range to view an ICE plot",
        "_submitPrompt.comment": "prompt to user giving instructions to enter a numeric range",
        "topLevelErrorMessage": "Error in parameter",
        "_topLevelErrorMessage.comment": "error message for any parameter issue",
        "errorPrefix": "Error encountered: {0}",
        "_errorPrefix.comment": "prefix in front of external error"
    },
    "PerturbationExploration": {
        "loadingMessage": "Loading...",
        "perturbationLabel": "Perturbation:",
        "_perturbationLabel.comment": "Perturbation (ie. the user has made a set of small changes to the original data -- a perturbation. This is the label for the resulting prediction)"
    },
    "PredictionLabel": {
        "predictedValueLabel": "Predicted value : {0}",
        "_predictionValueLabel.comment": "label for prediction of numeric values",
        "predictedClassLabel": "Predicted class : {0}",
        "_predictedClassLabel.comment": "label for prediction of class value"
    },
    "Violin": {
        "groupNone": "No grouping",
        "_groupName.comment": "Do not group data option",
        "groupPredicted": "Predicted Y",
        "_groupPredicted.comment": "option to group data by predicted class",
        "groupTrue": "True Y",
        "_groupTrue.comment": "option to group data by true class",
        "groupBy": "Group by",
        "_groupBy.comment": "Group by prompt for dropdown to select how data should be grouped"
    },
    "FeatureImportanceWrapper": {
        "chartType": "Chart type:",
        "_chartType.comment": "label for dropdown to select chart format",
        "violinText": "Violin",
        "_violinText.comment": "a violin plot https://en.wikipedia.org/wiki/Violin_plot",
        "barText": "Bar",
        "_barText.comment": "a bar plot ",
        "boxText": "Box",
        "_boxText.comment": "a box plot https://en.wikipedia.org/wiki/Box_plot",
        "beehiveText": "Swarm",
        "_beehiveText.comment": "A swarm plot (its like a scatter plot with categorical x axis with dithering, see examples https://seaborn.pydata.org/generated/seaborn.swarmplot.html)",
        "globalImportanceExplanation": "Global feature importance is calculated by averaging the absolute value of the feature importance of all points (L1 normalization). ",
        "_globalImportanceExplanation.comment": "explains how global feature importance is calculated ",
        "multiclassImportanceAddendum": "All points are included in calculating a feature's importance for all classes, no differential weighting is used. So a feature that has large negative importance for many points predicted to not be of 'Class A' will greatly increase that feature's 'Class A'  importance.",
        "_multiclassImportanceAddendum.comment": "explains how global importance is calculated for each class in a multiclass case."
    },
    "Filters": {
        "equalComparison": "Equal to",
        "_equalComparison.comment": "filter for rows that are exactly equal",
        "greaterThanComparison": "Greater than",
        "_greaterThanComparison.comment": "filter for rows that are greater than a value",
        "greaterThanEqualToComparison": "Greater than or equal to",
        "_greaterThanEqualToComparison.comment": "filter for rows that are greater than or equal to a value",
        "lessThanComparison": "Less than",
        "_lessThanComparison.comment": "filter for rows that are less than a value",
        "lessThanEqualToComparison": "Less than or equal to",
        "_lessThanEqualToComparison.comment": "filter for rows that are less than or equal to a value",
        "inTheRangeOf": "In the range of",
        "_inTheRangeOf.comment": "filter for rows that are between two values",
        "categoricalIncludeValues": "Included values:",
        "_categoricalIncludeValues.comment": "filter to selected categories",
        "numericValue": "Value",
        "_numericValue.comment": "the value to compare to in greater/less than or equal to filter",
        "numericalComparison": "Operation",
        "_numericalComparison.comment": "label for dropdown containing [greater than, less than, equal to]",
        "minimum":"Minimum",
        "maximum":"Maximum",
        "min":"Min: {0}",
        "max":"Max: {0}",
        "uniqueValues":"# of unique values: {0}",
        "_uniqueValues.comment": "the number of unique values for a selected categorical filter"
    },
    "Columns": {
        "regressionError": "Regression error",
        "_regressionError.comment": "true value minus predicted value is regression error",
        "error": "Error",
        "classificationOutcome": "Classification outcome",
        "_classificationOutcome.comment": "Whether the prediction from the model matched the true value",
        "truePositive": "True positive",
        "trueNegative": "True negative",
        "falsePositive": "False positive",
        "falseNegative": "False negative",
        "dataset": "Dataset"
    },
    "WhatIf": {
        "closeAriaLabel": "Close",
        "defaultCustomRootName": "Copy of row {0}",
        "_defaultCustomRootName.comment": "default prefix for a hypothetical point made by copying another point",
        "filterFeaturePlaceholder": "Search features",
        "_filterFeaturePlaceholder.comment": "placeholder in search box for searching for features by name"
    },
    "Cohort": {
        "cohort": "Cohort",
        "_cohort.comment": "a subset of the data is called a cohort",
        "defaultLabel": "All data"
    },
    "GlobalTab": {
        "_helperText.comment": "paragraph summarizing the view on this page and available actions",
        "helperText": "Explore the top k important features that impact your overall model predictions. Use the slider to show descending feature importances . Select up to three cohorts to see their feature importances side by side. Click on any of the features in the graph to see a density plot below of how values of the selected feature affect prediction.",
        "topAtoB": "Top {0}-{1} features",
        "_topAtoB.comment": "label on a slider, will tell user the index of the features they are currently seeing, like Top 5-10 features",
        "datasetCohorts": "Dataset cohorts",
        "_datasetCohorts.comment": "label for dropdown allowing users to select what cohorts to view",
        "legendHelpText": "Toggle cohorts on and off in the plot by clicking on the legend items.",
        "_legendHelperText.comment": "explanatory text on what actions can be done on a list of cohorts",
        "sortBy": "Sort by",
        "_sortBy.comment": "prompt for setting how values are sorted",
        "viewDependencePlotFor": "View dependence plot for:",
        "_viewDependencePlotFor.comment": "label for dropdown to select feature to be shown in a dependence plot (a kind of graph)",
        "datasetCohortSelector": "Select a dataset cohort",
        "_datasetCohortSelector.comment": "label for selecting single cohort",
        "aggregateFeatureImportance": "Aggregate Feature Importance",
        "_aggregateFeatureImportance.comment": "graph label for aggregated (summed and averaged) feature importances",
        "missingParameters": "This tab requires the local feature importance parameter be supplied.",
        "_missingPArameters.comment": "Show a message if the required feature importance parameter is not provided"
    },
    "CohortBanner": {
        "dataStatistics": "Data Statistics",
        "_dataStatistics.comment": "label for section containing statistics about the dataset",
        "datapoints": "{0} datapoints",
        "_datapoints.comment": "formatted string of the number of datapoints in the dataset",
        "features": "{0} features",
        "_features.comment": "formatted string of the number of features (columns) in a dataset",
        "filters": "{0} filters",
        "_filters.comment": "the number of filters that define a cohort",
        "binaryClassifier": "Binary Classifier",
        "_binaryClassifier.comment": "a model that predicts true or false is a binary classifier, this is the label",
        "regressor": "Regressor",
        "_regressor.comment": "a class of models that output a numeric score, name is derived from statistical regression",
        "multiclassClassifier": "Multiclass Classifier",
        "_multiclassClassifier.comment": "models that output a category, with more than two categories",
        "datasetCohorts": "Dataset Cohorts",
        "_datasetCohorts.comment": "a subset of the original data, defined by filtering the data. This is the label for presenting all cohorts the user created",
        "editCohort": "Edit Cohort",
        "_editCohort.comment": "button text to edit the filters defining an existing cohort",
        "duplicateCohort": "Duplicate Cohort",
        "_duplicateCohort.comment": "button text to copy an existing cohort",
        "addCohort": "Add Cohort",
        "_addCohort.comment": "button text to create a new cohort",
        "copy": " copy",
        "_copy.comment": "suffix attached to name of cohort created by copying other cohort, by default."
    },
    "ModelPerformance": {
        "helperText": "Evaluate the performance of your model by exploring the distribution of your prediction values and the values of your model performance metrics. You can further investigate your model by looking at a comparative analysis of its performance across different cohorts or subgroups of your dataset. Select filters along y-value and x-value to cut across different dimensions. Select the gear in the graph to change graph type.",
        "_helperText.comment": "explains the view on this page and what actions can be taken",
        "modelStatistics": "Model Statistics",
        "_modelStatistics.comment": "label for area listing statistics about model prediction",
        "cohortPickerLabel": "Select a dataset cohort to explore",
        "_cohortPickerLabel.comment": "label for single-select dropdown to pick a cohort to view",
        "accuracy": "Accuracy: {0}",
        "precision": "Precision: {0}",
        "recall": "Recall: {0}",
        "fpr": "fpr: {0}",
        "fnr": "fnr: {0}",
        "missingParameters": "This tab requires the array of predicted values from the model be supplied.",
        "_missingPArameters.comment": "Show a message if the required prediction array not provided",
        "missingTrueY": "Model performance statistics require the true outcomes be provided in addition to the predicted outcomes",
        "_missingTrueY.comment": "Show message if true Y values are not provided, since statistics require the true value"
    },
    "Charts": {
        "yValue": "Y-value",
        "_yValue.comment":"label for y value button on chart",
        "numberOfDatapoints": "Number of datapoints",
        "_numberOfDatapoints.comment": "some charts will always show the count of the number of rows in a group, this is the axis label on the chart",
        "xValue": "X-value",
        "_xValue.comment":"label for x value button on chart"
    },
    "DatasetExplorer": {
        "helperText": "Learn about the over/underpresentation in your dataset. Create dataset cohorts above to analyze statistics along filters such as predicted outcome, dataset features and error groups. Use the x-axis and color selectors to further slice your dataset into more dimensions. Use the gear icon in the graph to change graph types.",
        "_helperText.comment": "paragraph summarizing the view on this page and what actions the user can take",
        "colorValue": "Color value",
        "_colorValue.comment": "label on button to set how data is mapped to color in chart",
        "individualDatapoints": "Individual datapoints",
        "_individualDatapoints.comment": "configuration option to view chart with each individual point, opposed to chart summing/averaging points",
        "aggregatePlots": "Aggregate plots",
        "_aggregatePlots.comment": "configuration option to view plots that sum or average points, opposed to sowing each point on its own",
        "chartType": "Chart type",
        "_chartType.comment": "label for dropdown to select chart format",
        "missingParameters": "This tab requires an evaluation dataset be supplied.",
        "_missingPArameters.comment": "Show a message if the required dataset parameter is not provided"
    },
    "DependencePlot": {
        "featureImportanceOf": "Feature importance of",
        "_featureImportanceOf.comment": "axis label on chart showing the importance of a selected feature (column)",
        "placeholder": "Click on a feature on the bar chart above to show its dependence plot",
        "_placeholder.comment": "placeholder text explaining how to activate this chart, by clicking on a neighboring chart."
    },
    "WhatIfTab": {
        "helperText": "Select an individual datapoint by clicking on a datapoint in the scatterplot or by entering the datapoint index or feature values on the left panel to view its local feature importance values below",
        "_helperText.comment": "explains what is shown in this tab and what actions are available",
        "panelPlaceholder": "A model is required to make predictions for new data points.",
        "_panelPlaceholder.comment": "message shown to user when they did not give a model as inputs",
        "cohortPickerLabel": "Select a dataset cohort to explore",
        "_cohortPickerLabel.comment": "label for single-select dropdown to pick a cohort to view",
        "scatterLegendText": "Toggle datapoints on and off in the plot by clicking on the legend items.",
        "_scatterLegendText.comment": "describes actions possible on the legend items in the chart",
        "realPoint": "Real datapoints",
        "_realPoint.comment": "label above the list of points from the dataset",
        "noneSelectedYet": "None selected yet",
        "_noneSelectedYet.comment": "placeholder if no points are selected, where list of points would go",
        "whatIfDatapoints": "What-If datapoints",
        "_whatIfDatapoints.comment": "label above the list of what if (hypothetical) points",
        "noneCreatedYet": "None created yet",
        "_noneCreatedYet.comment": "placeholder if no hypothetical points have been created, goes where list of points would be",
        "showLabel": "Show:",
        "_showLabel.comment": "label on button to pick what additional chart to show",
        "featureImportancePlot": "Feature importance plot",
        "_featureImportancePlot.comment": "name of a plot type showing the importance of each feature in making a decision",
        "icePlot": "ICE plot",
        "_icePlot.comment": "name of a plot type named Individual Conditional Expectation (ICE)",
        "featureImportanceLackingParameters": "Provide local feature importances to see how each feature impacts individual predictions.",
        "_featureImportanceLackingParameters.comment": "placeholder if no local feature importances passed in",
        "featureImportanceGetStartedText":"Select a point to view feature importance",
        "_featureImportanceGetStartedText.comment": "placeholder to prompt user to click point in neighboring chart to view this chart",
        "iceLackingParameters": "ICE plots require an operationalized model to make predictions for hypothetical datapoints.",
        "_iceLackingParameters.comment": "placeholder text if a required parameter is not passed in, cannot show ICE plot if no model passed in",
        "IceGetStartedText": "Select a point or create a What-If point to view ICE plots",
        "_IceGetStartedText.comment": "placeholder to prompt user to click point in neighboring chart to see this chart",
        "whatIfDatapoint": "What-If datapoint",
        "_whatIfDatapoint.comment": "header text for area where user writes a hypothetical point's values",
        "whatIfHelpText": "Select a point on the plot or manually enter a known datapoint index to perturb and save as a new What-If point.",
        "_whatIfHelpText.comment": "describe how to create a what-if hypothetical row",
        "indexLabel": "Data index to perturb",
        "_indexLabel.comment": "label for dropdown for selecting a row by index value",
        "rowLabel": "Row {0}",
        "_rowLabel.comment": "the label for a selected row, with its index number appended",
        "whatIfNameLabel": "What-If datapoint name",
        "_whatIfNameLabel.comment": "label above text field where user can name their what-if hypothetical point",
        "featureValues": "Feature values",
        "_featureValues.comment": "header above the list of feature names (column names)",
        "predictedClass": "Predicted class: {0}",
        "_predictedClass.comment": "the predicted class for a row",
        "probability": "Probability: {0}",
        "_probability.comment": "the probability that the predicted class is correct",
        "newPredictedClass": "New predicted class: {0}",
        "_newPredictedClass.comment": "the prediction after the user changed features",
        "newProbability": "New probability: {0}",
        "_newProbability.comment": "the probability for the new prediction",
        "saveAsNewPoint": "Save as new point",
        "_saveAsNewPoint.comment": "button to save hypothetical point",
        "saveChanges": "Save changes",
        "_saveChanges.comment": "button text to save changes made to a row",
        "loading": "Loading...",
        "_loading.comment": "loading message while prediction is made",
        "classLabel": "Class: {0}",
        "_classLabel.comment": "Prefix for class",
        "minLabel": "Min",
        "_minLabel.comment": "minimum (small space available)",
        "maxLabel": "Max",
        "_maxLabel.comment": "maximum (small space available)",
        "stepsLabel": "Steps",
        "_stepsLabel.comment": "number of increments to use between minimum and maximum",
        "disclaimer": "Disclaimer: These are explanations based on many approximations and are not the \"cause\" of predictions. Without strict mathematical robustness of causal inference, we do not advise users to make real-life decisions based on this tool.",
        "_disclaimer.comment": "the tool should not be liable for any bad predictions",
        "missingParameters": "This tab requires an evaluation dataset be supplied.",
        "_missingPArameters.comment": "Show a message if the required dataset parameter is not provided"
    },
    "CohortEditor": {
        "selectFilter": "Select Filter",
        "_selectFilter.comment": "prompt to select an attribute to filter on",
        "TreatAsCategorical": "Treat as categorical",
        "_TreatAsCategorical.comment": "a checkbox label to treat integers as categories instead of as numbers",
        "addFilter":"Add Filter",
        "_addFilter.comment": "button text to add the current settings as a new filter",
        "addedFilters":"Added Filters",
        "_addedFilters.comment": "header above the list of filters that have been saved",
        "noAddedFilters":"No filters added yet",
        "_noAddedFilters.comment": "placeholder text when no filters are included",
        "defaultFilterState":"Select a filter to add parameters to your dataset cohort.",
        "_defaultFilterState.comment": "placeholder text prompting user to start making a filter",
        "cohortNameLabel":"Dataset cohort name",
        "_cohortNameLabel.comment": "label for text filed where user adds name of a cohort (subset)",
        "cohortNamePlaceholder":"Name your cohort",
        "_cohortNamePlaceholder.comment": "placeholder for cohort name",
        "save":"Save",
        "delete":"Delete",
        "cancel":"Cancel",
        "cohortNameError":"Missing cohort name",
        "_cohortNameError.comment": "error message if  required name is missing"
    },
    "AxisConfigDialog": {
        "select" : "Select",
        "_select.comment": "label above dropdown to promp user to pick a feature",
        "ditherLabel": "Should dither",
        "_ditherLabel.comment": "checkbox label for if small random changes should be added to numbers to more easily see large clusters",
        "selectFilter":"Select your axis value",
        "_selectFilter.comment": "label on dropdown to pick value for charting",
        "selectFeature": "Select Feature",
        "_selectFeature.comment": "dropdown label to select feature (column) for charting",
        "binLabel": "Apply binning to data",
        "_binLabel.comment": "group all values into a fixed number of groups (bins)",
        "TreatAsCategorical": "Treat as categorical",
        "_TreatAsCategorical.comment": "a checkbox label to treat integers as categories instead of as numbers",
        "numOfBins":"Number of bins",
        "_numberOfBins.comment": "the number of groups (bins) to place all values into"
    },
<<<<<<< HEAD
    "FilterOperations": {
        "equals": " = {0}",
        "lessThan": " < {0}",
        "greaterThan": " > {0}",
        "lessThanEquals": " <= {0}",
        "greaterThanEquals": " >= {0}",
        "includes": " includes {0} ",
        "_includes_comment": "tooltip label for a filter with included values",
        "inTheRangeOf": "[ {0} ]",
        "overflowFilterArgs": "{0} and {1} others"
=======
    "ValidationErrors": {
        "predictedProbability": "Predicted probability",
        "predictedY": "Predicted Y",
        "evalData": "Evaluation dataset",
        "localFeatureImportance": "Local feature importance",
        "inconsistentDimensions": "Inconsistent dimensions. {0} has dimensions {1}, expected {2}",
        "_inconsistentDimensions.comment": "Raise warning if arguments passed in have different sizes, listing dimensions of both mismatching pieces.",
        "notNonEmpty": "{0} input not a non-empty array",
        "varyingLength": "Inconsistent dimensions. {0} has elements of varying length",
        "notArray": "{0} not an array. Expected array of dimension {1}",
        "errorHeader": "Some input parameters were inconsistent and will not be used: "
>>>>>>> 51e5d25d
    }
}<|MERGE_RESOLUTION|>--- conflicted
+++ resolved
@@ -447,18 +447,6 @@
         "numOfBins":"Number of bins",
         "_numberOfBins.comment": "the number of groups (bins) to place all values into"
     },
-<<<<<<< HEAD
-    "FilterOperations": {
-        "equals": " = {0}",
-        "lessThan": " < {0}",
-        "greaterThan": " > {0}",
-        "lessThanEquals": " <= {0}",
-        "greaterThanEquals": " >= {0}",
-        "includes": " includes {0} ",
-        "_includes_comment": "tooltip label for a filter with included values",
-        "inTheRangeOf": "[ {0} ]",
-        "overflowFilterArgs": "{0} and {1} others"
-=======
     "ValidationErrors": {
         "predictedProbability": "Predicted probability",
         "predictedY": "Predicted Y",
@@ -470,6 +458,16 @@
         "varyingLength": "Inconsistent dimensions. {0} has elements of varying length",
         "notArray": "{0} not an array. Expected array of dimension {1}",
         "errorHeader": "Some input parameters were inconsistent and will not be used: "
->>>>>>> 51e5d25d
+    },
+    "FilterOperations": {
+        "equals": " = {0}",
+        "lessThan": " < {0}",
+        "greaterThan": " > {0}",
+        "lessThanEquals": " <= {0}",
+        "greaterThanEquals": " >= {0}",
+        "includes": " includes {0} ",
+        "_includes_comment": "tooltip label for a filter with included values",
+        "inTheRangeOf": "[ {0} ]",
+        "overflowFilterArgs": "{0} and {1} others"
     }
 }