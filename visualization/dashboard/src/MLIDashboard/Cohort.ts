--- conflicted
+++ resolved
@@ -110,17 +110,12 @@
         this.cachedAverageImportance = undefined;
         this.cachedTransposedLocalFeatureImportances = undefined;
         this.mutateCount += 1;
-<<<<<<< HEAD
     }
 
     private applyFilters(): void {
         this.clearCachedImportances();
-        this.filteredData = this.jointDataset.dataDict.filter(row => 
-            this.filters.every(filter => {
-=======
-        this.filteredData = this.jointDataset.dataDict.filter((row) =>
+        this.filteredData = this.jointDataset.dataDict.filter((row) => 
             this.filters.every((filter) => {
->>>>>>> 14e551e7
                 const rowVal = row[filter.column];
                 switch (filter.method) {
                     case FilterMethods.equal:
