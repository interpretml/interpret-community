--- conflicted
+++ resolved
@@ -154,22 +154,9 @@
             padding: '10px 20px',
             backgroundColor: theme.semanticColors.bodyBackground,
         },
-<<<<<<< HEAD
         chartEditorButton: [FabricStyles.chartEditorButton, {
-            right: "10px"
+            right: "10px",
         }],
-=======
-        chartEditorButton: {
-            color: theme.semanticColors.buttonText,
-            backgroundColor: theme.semanticColors.buttonBackground,
-            borderWidth: '1px',
-            borderStyle: 'solid',
-            borderColor: theme.semanticColors.buttonBorder,
-            position: 'absolute',
-            right: '10px',
-            zIndex: 10,
-        },
->>>>>>> 14e551e7
         missingParametersPlaceholder: [FabricStyles.missingParameterPlaceholder],
         missingParametersPlaceholderSpacer: [FabricStyles.missingParameterPlaceholderSpacer],
         faintText: [FabricStyles.faintText],
