--- conflicted
+++ resolved
@@ -22,12 +22,8 @@
     jointDataset: JointDataset;
     metadata: IExplanationModelMetadata;
     feature: string;
-<<<<<<< HEAD
     selectedClass: number;
 } 
-=======
-}
->>>>>>> 14e551e7
 
 export interface IMultiICEPlotState {
     yAxes: number[][] | number[][][];
@@ -41,16 +37,9 @@
     private static buildYAxis(metadata: IExplanationModelMetadata, selectedClass: number): string {
         if (metadata.modelType === ModelTypes.regression) {
             return localization.IcePlot.prediction;
-<<<<<<< HEAD
-=======
-        }
-        if (metadata.modelType === ModelTypes.binary) {
-            return localization.IcePlot.predictedProbability + ':<br>' + metadata.classNames[0];
->>>>>>> 14e551e7
         }
         return localization.IcePlot.predictedProbability + "<br>" + localization.formatString(localization.WhatIfTab.classLabel, metadata.classNames[selectedClass]); 
     }
-<<<<<<< HEAD
     private static buildPlotlyProps(metadata: IExplanationModelMetadata, featureName: string, selectedClass: number, colors: string[], rowNames: string[], rangeType: RangeTypes, xData?: Array<number | string>,  yData?: number[][] | number[][][]): IPlotlyProperty | undefined {
         if (yData === undefined || xData === undefined || yData.length === 0 || yData.some(row => row === undefined)) {
             return undefined;
@@ -62,33 +51,6 @@
             const predictionLabel = metadata.modelType === ModelTypes.regression ?
                 localization.IcePlot.prediction :
                 localization.IcePlot.predictedProbability + ": " + metadata.classNames[selectedClass]
-=======
-    private static buildPlotlyProps(
-        metadata: IExplanationModelMetadata,
-        featureName: string,
-        colors: string[],
-        rowNames: string[],
-        rangeType: RangeTypes,
-        xData?: Array<number | string>,
-        yData?: number[][] | number[][][],
-    ): IPlotlyProperty | undefined {
-        if (
-            yData === undefined ||
-            xData === undefined ||
-            yData.length === 0 ||
-            yData.some((row) => row === undefined)
-        ) {
-            return undefined;
-        }
-        const data: Data[] = (yData as number[][][]).map((singleRow, rowIndex) => {
-            const transposedY: number[][] = Array.isArray(singleRow[0])
-                ? ModelExplanationUtils.transpose2DArray(singleRow)
-                : ([singleRow] as any);
-            const predictionLabel =
-                metadata.modelType === ModelTypes.regression
-                    ? localization.IcePlot.prediction
-                    : localization.IcePlot.predictedProbability + ': ' + metadata.classNames[0];
->>>>>>> 14e551e7
             const hovertemplate = `%{customdata.Name}<br>${featureName}: %{x}<br>${predictionLabel}: %{customdata.Yformatted}<br><extra></extra>`;
             return {
                 mode: rangeType === RangeTypes.categorical ? PlotlyMode.markers : PlotlyMode.linesMarkers,
@@ -101,11 +63,7 @@
                     color: colors[rowIndex],
                 },
                 name: rowNames[rowIndex],
-<<<<<<< HEAD
                 customdata: transposedY[selectedClass].map(predY => {
-=======
-                customdata: transposedY[0].map((predY) => {
->>>>>>> 14e551e7
                     return {
                         Name: rowNames[rowIndex],
                         Yformatted: predY.toLocaleString(undefined, { maximumFractionDigits: 3 }),
@@ -131,11 +89,7 @@
                 showlegend: false,
                 yaxis: {
                     automargin: true,
-<<<<<<< HEAD
                     title: MultiICEPlot.buildYAxis(metadata, selectedClass)
-=======
-                    title: MultiICEPlot.buildYAxis(metadata),
->>>>>>> 14e551e7
                 },
                 xaxis: {
                     title: featureName,
