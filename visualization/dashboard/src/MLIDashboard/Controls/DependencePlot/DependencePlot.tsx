<<<<<<< HEAD
import { ComboBox, IComboBox, IComboBoxOption } from "office-ui-fabric-react/lib/ComboBox";
import * as Plotly from "plotly.js-dist";
import React from "react";
import { AccessibleChart, IPlotlyProperty, DefaultSelectionFunctions, PlotlyMode } from "mlchartlib";
import { mergeStyleSets, getTheme } from "@uifabric/styling";
import { IDropdownOption } from "office-ui-fabric-react/lib/Dropdown";
import { IconButton, Button, DefaultButton } from "office-ui-fabric-react/lib/Button";
import { Transform } from "plotly.js-dist";
import { IGenericChartProps, ISelectorConfig, ChartTypes } from "../../NewExplanationDashboard";
import { JointDataset, ColumnCategories } from "../../JointDataset";
import { IExplanationModelMetadata, ModelTypes } from "../../IExplanationContext";
import { AxisConfigDialog } from "../AxisConfigurationDialog/AxisConfigDialog";
import { localization } from "../../../Localization/localization";
import _ from "lodash";
import { Cohort } from "../../Cohort";
import { Text } from "office-ui-fabric-react";
import { FabricStyles } from "../../FabricStyles";
import { dependencePlotStyles } from "./DependencePlot.styles";
import { WeightVectorOption } from "../../IWeightedDropdownContext";
=======
import { ComboBox, IComboBox, IComboBoxOption } from 'office-ui-fabric-react/lib/ComboBox';
import * as Plotly from 'plotly.js-dist';
import React from 'react';
import { AccessibleChart, IPlotlyProperty, DefaultSelectionFunctions, PlotlyMode } from 'mlchartlib';
import { mergeStyleSets, getTheme } from '@uifabric/styling';
import { IDropdownOption } from 'office-ui-fabric-react/lib/Dropdown';
import { IconButton, Button, DefaultButton } from 'office-ui-fabric-react/lib/Button';
import { Transform } from 'plotly.js-dist';
import { IGenericChartProps, ISelectorConfig, ChartTypes } from '../../NewExplanationDashboard';
import { JointDataset, ColumnCategories } from '../../JointDataset';
import { IExplanationModelMetadata, ModelTypes } from '../../IExplanationContext';
import { AxisConfigDialog } from '../AxisConfigurationDialog/AxisConfigDialog';
import { localization } from '../../../Localization/localization';
import _ from 'lodash';
import { Cohort } from '../../Cohort';
import { Text } from 'office-ui-fabric-react';
import { FabricStyles } from '../../FabricStyles';
import { dependencePlotStyles } from './DependencePlot.styles';
>>>>>>> 14e551e7

export interface IDependecePlotProps {
    chartProps: IGenericChartProps;
    jointDataset: JointDataset;
    cohort: Cohort;
    cohortIndex: number;
    metadata: IExplanationModelMetadata;
    selectedWeight: WeightVectorOption;
    selectedWeightLabel: string;
    onChange: (props: IGenericChartProps) => void;
}

export class DependencePlot extends React.PureComponent<IDependecePlotProps> {
    public static basePlotlyProperties: IPlotlyProperty = {
        config: { displaylogo: false, responsive: true, displayModeBar: false },
        data: [{}],
        layout: {
            dragmode: false,
            autosize: true,
            font: {
                size: 10,
            },
            margin: {
                t: 10,
                l: 10,
                b: 20,
                r: 10,
            },
            hovermode: 'closest',
            showlegend: false,
            yaxis: {
                automargin: true,
                color: FabricStyles.chartAxisColor,
                tickfont: {
                    family: 'Roboto, Helvetica Neue, sans-serif',
                    size: 11,
                },
                zeroline: true,
                showgrid: true,
                gridcolor: '#e5e5e5',
            },
            xaxis: {
                automargin: true,
                color: FabricStyles.chartAxisColor,
                tickfont: {
                    family: 'Roboto, Helvetica Neue, sans-serif',
                    size: 11,
                },
                zeroline: true,
                showgrid: true,
                gridcolor: '#e5e5e5',
            },
        } as any,
    };

    public render(): React.ReactNode {
        const classNames = dependencePlotStyles();
        if (this.props.chartProps === undefined) {
            return (
                <div className={classNames.secondaryChartPlacolderBox}>
                    <div className={classNames.secondaryChartPlacolderSpacer}>
                        <Text variant="large" className={classNames.faintText}>
                            {localization.DependencePlot.placeholder}
                        </Text>
                    </div>
                </div>
            );
        }
        const plotlyProps = this.generatePlotlyProps();
<<<<<<< HEAD
        const yAxisLabel = this.props.metadata.modelType === ModelTypes.regression ? 
            this.props.jointDataset.metaDict[this.props.chartProps.xAxis.property].label :
            this.props.jointDataset.metaDict[this.props.chartProps.xAxis.property].label + " : " + this.props.selectedWeightLabel;
=======
        const yAxisLabel =
            this.props.metadata.modelType === ModelTypes.regression
                ? this.props.jointDataset.metaDict[this.props.chartProps.xAxis.property].label
                : this.props.jointDataset.metaDict[this.props.chartProps.xAxis.property].label +
                  ' : ' +
                  this.props.metadata.classNames[0];
>>>>>>> 14e551e7
        return (
            <div className={classNames.DependencePlot}>
                <div className={classNames.chartWithAxes}>
                    <div className={classNames.chartWithVertical}>
                        <div className={classNames.verticalAxis}>
                            <div className={classNames.rotatedVerticalBox}>
                                <Text variant={'medium'} block>
                                    {localization.DependencePlot.featureImportanceOf}
                                </Text>
                                <Text variant={'medium'}>{yAxisLabel}</Text>
                            </div>
                        </div>
                        <div className={classNames.chart}>
                            <AccessibleChart plotlyProps={plotlyProps} theme={getTheme() as any} />
                        </div>
                    </div>
                    <div className={classNames.horizontalAxisWithPadding}>
                        <div className={classNames.paddingDiv}></div>
                        <div className={classNames.horizontalAxis}>
                            <Text variant={'medium'}>
                                {this.props.jointDataset.metaDict[this.props.chartProps.xAxis.property].label}
                            </Text>
                        </div>
                    </div>
                </div>
            </div>
        );
    }

    private onXSet(value: ISelectorConfig): void {
        const newProps = _.cloneDeep(this.props.chartProps);
        newProps.xAxis = value;
        const propMeta = this.props.jointDataset.metaDict[value.property];
        newProps.yAxis = {
            property: JointDataset.ReducedLocalImportanceRoot + propMeta.index,
            options: {},
        };
        this.props.onChange(newProps);
        this.setState({ xDialogOpen: false });
    }

    private onColorSet(value: ISelectorConfig): void {
        const newProps = _.cloneDeep(this.props.chartProps);
        newProps.colorAxis = value;
        this.props.onChange(newProps);
        this.setState({ colorDialogOpen: false });
    }

    private generatePlotlyProps(): IPlotlyProperty {
        const plotlyProps = _.cloneDeep(DependencePlot.basePlotlyProperties);
        const jointData = this.props.jointDataset;
        const cohort = this.props.cohort;
        plotlyProps.data[0].hoverinfo = 'all';
        let hovertemplate = '';
        if (
            this.props.chartProps.colorAxis &&
            (this.props.chartProps.colorAxis.options.bin ||
                jointData.metaDict[this.props.chartProps.colorAxis.property].isCategorical)
        ) {
            cohort.sort(this.props.chartProps.colorAxis.property);
        }
        const customdata = cohort.unwrap(JointDataset.IndexLabel).map((val) => {
            const dict = {};
            dict[JointDataset.IndexLabel] = val;
            return dict;
        });
        plotlyProps.data[0].type = this.props.chartProps.chartType;
        plotlyProps.data[0].mode = PlotlyMode.markers;
        plotlyProps.data[0].marker = { color: FabricStyles.fabricColorPalette[this.props.cohortIndex] };
        if (this.props.chartProps.xAxis) {
            if (jointData.metaDict[this.props.chartProps.xAxis.property].isCategorical) {
                const xLabels = jointData.metaDict[this.props.chartProps.xAxis.property].sortedCategoricalValues;
                const xLabelIndexes = xLabels.map((unused, index) => index);
                _.set(plotlyProps, 'layout.xaxis.ticktext', xLabels);
                _.set(plotlyProps, 'layout.xaxis.tickvals', xLabelIndexes);
            }
            const rawX = cohort.unwrap(this.props.chartProps.xAxis.property);
            const xLabel = jointData.metaDict[this.props.chartProps.xAxis.property].label;
            if (this.props.chartProps.xAxis.options.dither) {
                const dithered = cohort.unwrap(JointDataset.DitherLabel);
                plotlyProps.data[0].x = dithered.map((dither, index) => {
                    return rawX[index] + dither;
                });
                hovertemplate += xLabel + ': %{customdata.X}<br>';
                rawX.forEach((val, index) => {
                    // If categorical, show string value in tooltip
                    if (jointData.metaDict[this.props.chartProps.xAxis.property].isCategorical) {
                        customdata[index]['X'] =
                            jointData.metaDict[this.props.chartProps.xAxis.property].sortedCategoricalValues[val];
                    } else {
                        customdata[index]['X'] = val;
                    }
                });
            } else {
                plotlyProps.data[0].x = rawX;
                hovertemplate += xLabel + ': %{x}<br>';
            }
        }
        if (this.props.chartProps.yAxis) {
            if (jointData.metaDict[this.props.chartProps.yAxis.property].isCategorical) {
                const yLabels = jointData.metaDict[this.props.chartProps.yAxis.property].sortedCategoricalValues;
                const yLabelIndexes = yLabels.map((unused, index) => index);
                _.set(plotlyProps, 'layout.yaxis.ticktext', yLabels);
                _.set(plotlyProps, 'layout.yaxis.tickvals', yLabelIndexes);
            }
            const rawY: number[] = cohort.unwrap(this.props.chartProps.yAxis.property);
            const yLabel = localization.Charts.featureImportance;
            plotlyProps.data[0].y = rawY;
            rawY.forEach((val, index) => {
                customdata[index]['Yformatted'] = val.toLocaleString(undefined, { maximumFractionDigits: 3 });
            });
            hovertemplate += yLabel + ': %{customdata.Yformatted}<br>';
        }
        const indecies = cohort.unwrap(JointDataset.IndexLabel, false);
        indecies.forEach((absoluteIndex, i) => {
            customdata[i]['AbsoluteIndex'] = absoluteIndex;
        });
        hovertemplate += localization.Charts.rowIndex + ': %{customdata.AbsoluteIndex}<br>';
        hovertemplate += '<extra></extra>';
        plotlyProps.data[0].customdata = customdata as any;
        plotlyProps.data[0].hovertemplate = hovertemplate;
        return plotlyProps;
    }

    private generateDefaultChartAxes(): void {
        const maxIndex = 0;

        const xKey = JointDataset.DataLabelRoot + maxIndex.toString();
        const xIsDithered = this.props.jointDataset.metaDict[xKey].isCategorical;
        const yKey = JointDataset.ReducedLocalImportanceRoot + maxIndex.toString();
        const chartProps: IGenericChartProps = {
            chartType: ChartTypes.Scatter,
            xAxis: {
                property: xKey,
                options: {
                    dither: xIsDithered,
                    bin: false,
                },
            },
            yAxis: {
                property: yKey,
                options: {},
            },
            colorAxis: {
                property: this.props.jointDataset.hasPredictedY
                    ? JointDataset.PredictedYLabel
                    : JointDataset.IndexLabel,
                options: {},
            },
        };
        this.props.onChange(chartProps);
    }

    private scatterSelection(guid: string, selections: string[], plotlyProps: IPlotlyProperty): void {
        const selectedPoints =
            selections.length === 0
                ? null
                : plotlyProps.data.map((trace) => {
                      const selectedIndexes: number[] = [];
                      if ((trace as any).customdata) {
                          ((trace as any).customdata as any[]).forEach((dict, index) => {
                              if (selections.indexOf(dict[JointDataset.IndexLabel]) !== -1) {
                                  selectedIndexes.push(index);
                              }
                          });
                      }
                      return selectedIndexes;
                  });
        Plotly.restyle(guid, 'selectedpoints' as any, selectedPoints as any);
        const newLineWidths =
            selections.length === 0
                ? [0]
                : plotlyProps.data.map((trace) => {
                      if ((trace as any).customdata) {
                          const customData = (trace as any).customdata as string[];
                          const newWidths: number[] = new Array(customData.length).fill(0);
                          customData.forEach((id, index) => {
                              if (selections.indexOf(id) !== -1) {
                                  newWidths[index] = 2;
                              }
                          });
                          return newWidths;
                      }
                      return [0];
                  });
        Plotly.restyle(guid, 'marker.line.width' as any, newLineWidths as any);
    }
}<|MERGE_RESOLUTION|>--- conflicted
+++ resolved
@@ -1,24 +1,3 @@
-<<<<<<< HEAD
-import { ComboBox, IComboBox, IComboBoxOption } from "office-ui-fabric-react/lib/ComboBox";
-import * as Plotly from "plotly.js-dist";
-import React from "react";
-import { AccessibleChart, IPlotlyProperty, DefaultSelectionFunctions, PlotlyMode } from "mlchartlib";
-import { mergeStyleSets, getTheme } from "@uifabric/styling";
-import { IDropdownOption } from "office-ui-fabric-react/lib/Dropdown";
-import { IconButton, Button, DefaultButton } from "office-ui-fabric-react/lib/Button";
-import { Transform } from "plotly.js-dist";
-import { IGenericChartProps, ISelectorConfig, ChartTypes } from "../../NewExplanationDashboard";
-import { JointDataset, ColumnCategories } from "../../JointDataset";
-import { IExplanationModelMetadata, ModelTypes } from "../../IExplanationContext";
-import { AxisConfigDialog } from "../AxisConfigurationDialog/AxisConfigDialog";
-import { localization } from "../../../Localization/localization";
-import _ from "lodash";
-import { Cohort } from "../../Cohort";
-import { Text } from "office-ui-fabric-react";
-import { FabricStyles } from "../../FabricStyles";
-import { dependencePlotStyles } from "./DependencePlot.styles";
-import { WeightVectorOption } from "../../IWeightedDropdownContext";
-=======
 import { ComboBox, IComboBox, IComboBoxOption } from 'office-ui-fabric-react/lib/ComboBox';
 import * as Plotly from 'plotly.js-dist';
 import React from 'react';
@@ -37,7 +16,7 @@
 import { Text } from 'office-ui-fabric-react';
 import { FabricStyles } from '../../FabricStyles';
 import { dependencePlotStyles } from './DependencePlot.styles';
->>>>>>> 14e551e7
+import { WeightVectorOption } from '../../IWeightedDropdownContext';
 
 export interface IDependecePlotProps {
     chartProps: IGenericChartProps;
@@ -107,18 +86,12 @@
             );
         }
         const plotlyProps = this.generatePlotlyProps();
-<<<<<<< HEAD
-        const yAxisLabel = this.props.metadata.modelType === ModelTypes.regression ? 
-            this.props.jointDataset.metaDict[this.props.chartProps.xAxis.property].label :
-            this.props.jointDataset.metaDict[this.props.chartProps.xAxis.property].label + " : " + this.props.selectedWeightLabel;
-=======
         const yAxisLabel =
             this.props.metadata.modelType === ModelTypes.regression
                 ? this.props.jointDataset.metaDict[this.props.chartProps.xAxis.property].label
                 : this.props.jointDataset.metaDict[this.props.chartProps.xAxis.property].label +
                   ' : ' +
-                  this.props.metadata.classNames[0];
->>>>>>> 14e551e7
+                  this.props.selectedWeightLabel;
         return (
             <div className={classNames.DependencePlot}>
                 <div className={classNames.chartWithAxes}>
