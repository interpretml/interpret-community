<<<<<<< HEAD
import React from "react";
import { JointDataset } from "../../JointDataset";
import { IExplanationModelMetadata, ModelTypes } from "../../IExplanationContext";
import { BarChart, LoadingSpinner } from "../../SharedComponents";
import { IPlotlyProperty, AccessibleChart } from "mlchartlib";
import { localization } from "../../../Localization/localization";
import _ from "lodash";
import { DependencePlot } from "../DependencePlot/DependencePlot";
import { IGenericChartProps, ChartTypes } from "../../NewExplanationDashboard";
import { mergeStyleSets } from "@uifabric/styling";
import { SpinButton } from "office-ui-fabric-react/lib/SpinButton";
import { Slider } from "office-ui-fabric-react/lib/Slider";
import { ModelExplanationUtils } from "../../ModelExplanationUtils";
import { ComboBox, IComboBox, IComboBoxOption } from "office-ui-fabric-react/lib/ComboBox";
import { FabricStyles } from "../../FabricStyles";
import { IDropdownOption, Dropdown } from "office-ui-fabric-react/lib/Dropdown";
import { SwarmFeaturePlot } from "../SwarmFeaturePlot";
import { Cohort } from "../../Cohort";
import { FeatureImportanceBar } from "../FeatureImportanceBar/FeatureImportanceBar";
import { GlobalViolinPlot } from "../GlobalViolinPlot";
import { globalTabStyles } from "./GlobalExplanationTab.styles";
import { IGlobalSeries } from "./IGlobalSeries";
import { InteractiveLegend } from "../InteractiveLegend";
import { Icon, Text, IconButton, DirectionalHint, Callout, ChoiceGroup, IChoiceGroupOption, CommandBarButton } from "office-ui-fabric-react";
import { WeightVectorOption, WeightVectors } from "../../IWeightedDropdownContext";
=======
import React from 'react';
import { JointDataset } from '../../JointDataset';
import { IExplanationModelMetadata } from '../../IExplanationContext';
import { BarChart, LoadingSpinner } from '../../SharedComponents';
import { IPlotlyProperty, AccessibleChart } from 'mlchartlib';
import { localization } from '../../../Localization/localization';
import _ from 'lodash';
import { DependencePlot } from '../DependencePlot/DependencePlot';
import { IGenericChartProps, ChartTypes } from '../../NewExplanationDashboard';
import { mergeStyleSets } from '@uifabric/styling';
import { SpinButton } from 'office-ui-fabric-react/lib/SpinButton';
import { Slider } from 'office-ui-fabric-react/lib/Slider';
import { ModelExplanationUtils } from '../../ModelExplanationUtils';
import { ComboBox, IComboBox, IComboBoxOption } from 'office-ui-fabric-react/lib/ComboBox';
import { FabricStyles } from '../../FabricStyles';
import { IDropdownOption, Dropdown } from 'office-ui-fabric-react/lib/Dropdown';
import { SwarmFeaturePlot } from '../SwarmFeaturePlot';
import { Cohort } from '../../Cohort';
import { FeatureImportanceBar } from '../FeatureImportanceBar/FeatureImportanceBar';
import { GlobalViolinPlot } from '../GlobalViolinPlot';
import { globalTabStyles } from './GlobalExplanationTab.styles';
import { IGlobalSeries } from './IGlobalSeries';
import { InteractiveLegend } from '../InteractiveLegend';
import {
    Icon,
    Text,
    IconButton,
    DirectionalHint,
    Callout,
    ChoiceGroup,
    IChoiceGroupOption,
} from 'office-ui-fabric-react';
>>>>>>> 14e551e7

export interface IGlobalBarSettings {
    topK: number;
    startingK: number;
    sortOption: string;
    includeOverallGlobal: boolean;
}

export interface IGlobalExplanationTabProps {
    globalBarSettings: IGlobalBarSettings;
    sortVector: number[];
    jointDataset: JointDataset;
    dependenceProps: IGenericChartProps;
    metadata: IExplanationModelMetadata;
    globalImportance?: number[];
    isGlobalDerivedFromLocal: boolean;
    cohorts: Cohort[];
    cohortIDs: string[];
    selectedWeightVector: WeightVectorOption;
    weightOptions: WeightVectorOption[];
    weightLabels: any;
    onChange: (props: IGlobalBarSettings) => void;
    onDependenceChange: (props: IGenericChartProps) => void;
    onWeightChange: (option: WeightVectorOption) => void;
}

export interface IGlobalExplanationtabState {
    startingK: number;
    topK: number;
    sortingSeriesIndex: number;
    sortArray: number[];
    seriesIsActive: boolean[];
    selectedCohortIndex: number;
    selectedFeatureIndex?: number;
    calloutVisible: boolean;
    dependenceTooltipVisible: boolean;
    crossClassInfoVisible: boolean;
    chartType: ChartTypes;
}

export class GlobalExplanationTab extends React.PureComponent<IGlobalExplanationTabProps, IGlobalExplanationtabState> {
    private cohortSeries: IGlobalSeries[];
    private activeSeries: IGlobalSeries[];
    private chartOptions: IChoiceGroupOption[] = [
        { key: ChartTypes.Bar, text: localization.FeatureImportanceWrapper.barText },
        { key: ChartTypes.Box, text: localization.FeatureImportanceWrapper.boxText },
    ];
    private weightOptions: IDropdownOption[];
    private readonly minK = Math.min(4, this.props.jointDataset.localExplanationFeatureCount);
    private readonly maxK = Math.min(30, this.props.jointDataset.localExplanationFeatureCount);
    private readonly _chartConfigId = 'chart-connfig-button';

    constructor(props: IGlobalExplanationTabProps) {
        super(props);

        this.state = {
            startingK: 0,
            topK: this.minK,
            selectedCohortIndex: 0,
            sortingSeriesIndex: 0,
            sortArray: ModelExplanationUtils.getSortIndices(
                this.props.cohorts[0].calculateAverageImportance(),
            ).reverse(),
            seriesIsActive: props.cohorts.map((unused) => true),
            calloutVisible: false,
<<<<<<< HEAD
            dependenceTooltipVisible: false,
            crossClassInfoVisible: false,
            chartType: ChartTypes.Bar
=======
            chartType: ChartTypes.Bar,
>>>>>>> 14e551e7
        };

        if (!this.props.jointDataset.hasLocalExplanations) {
            return;
        }
        if (this.props.globalBarSettings === undefined) {
            this.setDefaultSettings(props);
        }
        if (this.props.metadata.modelType === ModelTypes.multiclass) {
            this.weightOptions = this.props.weightOptions.map(option =>{
                return {
                    text: this.props.weightLabels[option],
                    key: option
                };
            });
        }
        this.buildGlobalSeries();
        this.buildActiveCohortSeries(this.state.sortArray);
        this.handleFeatureSelection = this.handleFeatureSelection.bind(this);
        this.setStartingK = this.setStartingK.bind(this);
        this.setSelectedCohort = this.setSelectedCohort.bind(this);
        this.setSortIndex = this.setSortIndex.bind(this);
        this.onXSet = this.onXSet.bind(this);
        this.toggleCalloutOpen = this.toggleCalloutOpen.bind(this);
        this.closeCallout = this.closeCallout.bind(this);
        this.onChartTypeChange = this.onChartTypeChange.bind(this);
        this.setWeightOption = this.setWeightOption.bind(this);
        this.toggleDependencePlotTooltip = this.toggleDependencePlotTooltip.bind(this);
        this.toggleCrossClassInfo = this.toggleCrossClassInfo.bind(this);
    }

    public componentDidUpdate(prevProps: IGlobalExplanationTabProps) {
        if (this.props.cohorts !== prevProps.cohorts || this.props.selectedWeightVector !== prevProps.selectedWeightVector) {
            this.updateIncludedCohortsOnCohortEdit();
        }
    }

    public render(): React.ReactNode {
        const classNames = globalTabStyles();

        if (!this.props.jointDataset.hasLocalExplanations) {
            return (
                <div className={classNames.missingParametersPlaceholder}>
                    <div className={classNames.missingParametersPlaceholderSpacer}>
                        <Text variant="large" className={classNames.faintText}>
                            {localization.GlobalTab.missingParameters}
                        </Text>
                    </div>
                </div>
            );
        }

        const maxStartingK = Math.max(0, this.props.jointDataset.localExplanationFeatureCount - this.state.topK);
        if (this.props.globalBarSettings === undefined) {
            return <div />;
        }
        const cohortOptions: IDropdownOption[] = this.props.cohorts.map((cohort, index) => {
            return { key: index, text: cohort.name };
        });
        const featureOptions: IDropdownOption[] = [];
        for (let i = 0; i < this.props.jointDataset.datasetFeatureCount; i++) {
            const key = JointDataset.DataLabelRoot + i.toString();
            featureOptions.push({ key, text: this.props.jointDataset.metaDict[key].label });
        }
        return (
            <div className={classNames.page}>
                <div className={classNames.infoWithText}>
                    <Icon iconName="Info" className={classNames.infoIcon} />
                    <Text variant="medium" className={classNames.helperText}>
                        {localization.GlobalTab.helperText}
                    </Text>
                </div>
                <div className={classNames.globalChartControls}>
                    <Text variant="medium" className={classNames.sliderLabel}>
                        {localization.formatString(
                            localization.GlobalTab.topAtoB,
                            this.state.startingK + 1,
                            this.state.startingK + this.state.topK,
                        )}
                    </Text>
                    <Slider
                        className={classNames.startingK}
                        ariaLabel={localization.AggregateImportance.topKFeatures}
                        max={maxStartingK}
                        min={0}
                        step={1}
                        value={this.state.startingK}
                        onChange={this.setStartingK}
                        showValue={false}
                    />
                </div>
                <div className={classNames.globalChartWithLegend}>
                    <FeatureImportanceBar
                        jointDataset={this.props.jointDataset}
                        yAxisLabels={[localization.GlobalTab.aggregateFeatureImportance]}
                        sortArray={this.state.sortArray}
                        chartType={this.state.chartType}
                        startingK={this.state.startingK}
                        unsortedX={this.props.metadata.featureNamesAbridged}
                        unsortedSeries={this.activeSeries}
                        topK={this.state.topK}
                        onFeatureSelection={this.handleFeatureSelection}
                        selectedFeatureIndex={this.state.selectedFeatureIndex}
                    />
<<<<<<< HEAD
                    <Text variant={"medium"} className={classNames.cohortLegend}>{localization.GlobalTab.sortBy}</Text>
                    <Dropdown 
                        options={cohortOptions}
                        selectedKey={this.state.sortingSeriesIndex}
                        onChange={this.setSortIndex}
                    />
                    {this.props.metadata.modelType === ModelTypes.multiclass && (
                        <div>
                            <div className={classNames.multiclassWeightLabel}>
                                <Text 
                                    variant={"medium"}
                                    className={classNames.multiclassWeightLabelText}>
                                        {localization.GlobalTab.weightOptions}</Text>
                                <IconButton
                                    id={'cross-class-weight-info'}
                                    iconProps={{ iconName: 'Info' }}
                                    title={localization.CrossClass.info}
                                    onClick={this.toggleCrossClassInfo}
                                />
                            </div>
                            <Dropdown 
                                options={this.weightOptions}
                                selectedKey={this.props.selectedWeightVector}
                                onChange={this.setWeightOption}
                            />
                            {this.state.crossClassInfoVisible && (
                            <Callout
                                target={'#cross-class-weight-info'}
                                setInitialFocus={true}
                                onDismiss={this.toggleCrossClassInfo}
                                directionalHint={DirectionalHint.leftCenter}
                                role="alertdialog">
                                <div className={classNames.calloutWrapper}>
                                    <div className={classNames.calloutHeader}>
                                        <Text className={classNames.calloutTitle}>{localization.CrossClass.crossClassWeights}</Text>
                                    </div>
                                    <div className={classNames.calloutInner}>
                                        <Text>{localization.CrossClass.overviewInfo}</Text>
                                        <ul>
                                            <li><Text>{localization.CrossClass.absoluteValInfo}</Text></li>
                                            <li><Text>{localization.CrossClass.enumeratedClassInfo}</Text></li>
                                        </ul>
                                    </div>
                                </div>
                            </Callout>
                            )}
                        </div>
                    )}
                </div>
            </div>
            <CommandBarButton
                iconProps={{iconName: "Info"}}
                id='dependence-plot-info'
                className={classNames.dependencePlotInfoButton}
                text={localization.GlobalTab.dependencePlotPrompt}
                onClick={this.toggleDependencePlotTooltip}/>
            {this.state.dependenceTooltipVisible && (
                    <Callout
                        target={'#dependence-plot-info'}
                        setInitialFocus={true}
                        onDismiss={this.toggleDependencePlotTooltip}
                        role="alertdialog">
                        <div className={classNames.calloutWrapper}>
                            <div className={classNames.calloutHeader}>
                                <Text className={classNames.calloutTitle}>{localization.GlobalTab.dependencePlotTitle}</Text>
                            </div>
                            <div className={classNames.calloutInner}>
                                <Text>{localization.GlobalTab.dependencePlotHelperText}</Text>
                            </div>
                        </div>
                    </Callout>
                    )}
            <div className={classNames.secondaryChartAndLegend}>
                <DependencePlot 
                    chartProps={this.props.dependenceProps}
                    cohortIndex={this.state.selectedCohortIndex}
                    cohort={this.props.cohorts[this.state.selectedCohortIndex]}
                    jointDataset={this.props.jointDataset}
                    metadata={this.props.metadata}
                    onChange={this.props.onDependenceChange}
                    selectedWeight={this.props.selectedWeightVector}
                    selectedWeightLabel={this.props.weightLabels[this.props.selectedWeightVector]}
                />
                <div className={classNames.legendAndSort}>
                    <Text variant={"medium"} block className={classNames.cohortLegend}>{localization.GlobalTab.viewDependencePlotFor}</Text>
                    {featureOptions && (<ComboBox 
                        useComboBoxAsMenuWidth={true}
                        options={featureOptions}
                        allowFreeform={false}
                        autoComplete={"on"}
                        placeholder={localization.GlobalTab.dependencePlotFeatureSelectPlaceholder}
                        selectedKey={this.props.dependenceProps ? this.props.dependenceProps.xAxis.property : undefined}
                        onChange={this.onXSet}
                    />)}
                    <Text variant={"medium"} block className={classNames.cohortLegendWithTop}>{localization.GlobalTab.datasetCohortSelector}</Text>
                    {cohortOptions && (<Dropdown 
                        options={cohortOptions}
                        selectedKey={this.state.selectedCohortIndex}
                        onChange={this.setSelectedCohort}
                    />)}
=======
                    <IconButton
                        className={classNames.chartEditorButton}
                        onClick={this.toggleCalloutOpen}
                        iconProps={{ iconName: 'AreaChart' }}
                        id={this._chartConfigId}
                    />
                    {this.state.calloutVisible && (
                        <Callout
                            className={classNames.callout}
                            gapSpace={0}
                            target={'#' + this._chartConfigId}
                            isBeakVisible={false}
                            onDismiss={this.closeCallout}
                            directionalHint={DirectionalHint.bottomRightEdge}
                            setInitialFocus={true}
                        >
                            <Text variant="medium" className={classNames.boldText}>
                                {localization.DatasetExplorer.chartType}
                            </Text>
                            <ChoiceGroup
                                selectedKey={this.state.chartType}
                                options={this.chartOptions}
                                onChange={this.onChartTypeChange}
                            />
                            <SpinButton
                                className={classNames.topK}
                                styles={{
                                    spinButtonWrapper: { maxWidth: '100px' },
                                    labelWrapper: { alignSelf: 'center' },
                                    root: {
                                        float: 'right',
                                        selectors: {
                                            '> div': {
                                                maxWidth: '110px',
                                            },
                                        },
                                    },
                                }}
                                label={localization.AggregateImportance.topKFeatures}
                                min={this.minK}
                                max={this.maxK}
                                value={this.state.topK.toString()}
                                onIncrement={this.setNumericValue.bind(this, 1, this.maxK, this.minK)}
                                onDecrement={this.setNumericValue.bind(this, -1, this.maxK, this.minK)}
                                onValidate={this.setNumericValue.bind(this, 0, this.maxK, this.minK)}
                            />
                        </Callout>
                    )}
                    <div className={classNames.legendAndSort}>
                        <Text variant={'mediumPlus'} block className={classNames.cohortLegend}>
                            {localization.GlobalTab.datasetCohorts}
                        </Text>
                        <Text variant={'small'} className={classNames.legendHelpText}>
                            {localization.GlobalTab.legendHelpText}
                        </Text>
                        <InteractiveLegend
                            items={this.cohortSeries.map((row, rowIndex) => {
                                return {
                                    name: row.name,
                                    color: FabricStyles.fabricColorPalette[row.colorIndex],
                                    activated: this.state.seriesIsActive[rowIndex],
                                    onClick: this.toggleActivation.bind(this, rowIndex),
                                };
                            })}
                        />
                        <Text variant={'medium'} className={classNames.cohortLegend}>
                            {localization.GlobalTab.sortBy}
                        </Text>
                        <Dropdown
                            styles={{ dropdown: { width: 150 } }}
                            options={cohortOptions}
                            selectedKey={this.state.sortingSeriesIndex}
                            onChange={this.setSortIndex}
                        />
                    </div>
                </div>
                <div className={classNames.secondaryChartAndLegend}>
                    <DependencePlot
                        chartProps={this.props.dependenceProps}
                        cohortIndex={this.state.selectedCohortIndex}
                        cohort={this.props.cohorts[this.state.selectedCohortIndex]}
                        jointDataset={this.props.jointDataset}
                        metadata={this.props.metadata}
                        onChange={this.props.onDependenceChange}
                    />
                    <div className={classNames.legendAndSort}>
                        <Text variant={'mediumPlus'} block className={classNames.cohortLegend}>
                            {localization.GlobalTab.viewDependencePlotFor}
                        </Text>
                        {featureOptions && (
                            <Dropdown
                                styles={{ dropdown: { width: 150 } }}
                                options={featureOptions}
                                selectedKey={
                                    this.props.dependenceProps ? this.props.dependenceProps.xAxis.property : undefined
                                }
                                onChange={this.onXSet}
                            />
                        )}
                        <Text variant={'mediumPlus'} block className={classNames.cohortLegend}>
                            {localization.GlobalTab.datasetCohortSelector}
                        </Text>
                        {cohortOptions && (
                            <Dropdown
                                styles={{ dropdown: { width: 150 } }}
                                options={cohortOptions}
                                selectedKey={this.state.selectedCohortIndex}
                                onChange={this.setSelectedCohort}
                            />
                        )}
                    </div>
>>>>>>> 14e551e7
                </div>
            </div>
        );
    }

    private setSelectedCohort(event: React.FormEvent<HTMLDivElement>, item: IDropdownOption): void {
        this.setState({ selectedCohortIndex: item.key as number });
    }

    private setStartingK(newValue: number): void {
        this.setState({ startingK: newValue });
    }

    private setTopK(newValue: number): void {
        this.setState({ topK: newValue });
    }

    private toggleCalloutOpen(): void {
        this.setState({ calloutVisible: !this.state.calloutVisible });
    }

    private toggleDependencePlotTooltip(): void {
        this.setState({dependenceTooltipVisible: !this.state.dependenceTooltipVisible});
    }

    private toggleCrossClassInfo(): void {
        this.setState({crossClassInfoVisible: !this.state.crossClassInfoVisible});
    }

    private closeCallout(): void {
        this.setState({ calloutVisible: false });
    }

    private onChartTypeChange(event: React.SyntheticEvent<HTMLElement>, item: IChoiceGroupOption): void {
        this.setState({ chartType: item.key as ChartTypes });
    }

    private readonly setNumericValue = (delta: number, max: number, min: number, stringVal: string): string | void => {
        if (delta === 0) {
            const number = +stringVal;
            if (!Number.isInteger(number) || number > max || number < min) {
                return this.state.topK.toString();
            }
            this.setTopK(number);
        } else {
            const prevVal = this.state.topK;
            const newVal = prevVal + delta;
            if (newVal > max || newVal < min) {
                return prevVal.toString();
            }
            this.setTopK(newVal);
        }
    };

    private toggleActivation(index: number): void {
        const seriesIsActive = [...this.state.seriesIsActive];
        seriesIsActive[index] = !seriesIsActive[index];
        this.buildActiveCohortSeries(seriesIsActive);
        this.setState({ seriesIsActive });
    }

    private buildGlobalSeries(): void {
        this.cohortSeries = this.props.cohorts.map((cohort, i) => {
            return {
                name: cohort.name,
                unsortedIndividualY: cohort.transposedLocalFeatureImportances(),
                unsortedAggregateY: cohort.calculateAverageImportance(),
                colorIndex: i,
            };
        });
    }

    // This can probably be done cheaper by passing the active array to the charts, and zeroing
    // the series in the plotlyProps. Later optimization.
    private buildActiveCohortSeries(activeArray): void {
        this.activeSeries = activeArray
            .map((isActive, index) => {
                if (isActive) {
                    return this.cohortSeries[index];
                }
            })
            .filter((series) => !!series);
    }

    private updateIncludedCohortsOnCohortEdit(): void {
        let selectedCohortIndex = this.state.selectedCohortIndex;
        if (selectedCohortIndex >= this.props.cohorts.length) {
            selectedCohortIndex = 0;
        }
        const seriesIsActive: boolean[] = this.props.cohorts.map((unused) => true);
        this.buildGlobalSeries();
        this.buildActiveCohortSeries(seriesIsActive);
        this.setState({ selectedCohortIndex, seriesIsActive });
    }

    private setDefaultSettings(props: IGlobalExplanationTabProps): void {
        const result: IGlobalBarSettings = {} as IGlobalBarSettings;
        result.topK = Math.min(this.props.jointDataset.localExplanationFeatureCount, 4);
        result.startingK = 0;
        result.sortOption = 'global';
        result.includeOverallGlobal = !this.props.isGlobalDerivedFromLocal;
        this.props.onChange(result);
    }

    private setSortIndex(event: React.FormEvent<HTMLDivElement>, item: IDropdownOption): void {
        const newIndex = item.key as number;
        const sortArray = ModelExplanationUtils.getSortIndices(
            this.cohortSeries[newIndex].unsortedAggregateY,
        ).reverse();
        this.setState({ sortingSeriesIndex: newIndex, sortArray });
    }

    private setWeightOption(event: React.FormEvent<HTMLDivElement>, item: IDropdownOption): void {
        const newIndex = item.key as WeightVectorOption;
        this.props.onWeightChange(newIndex);
    }

    private onXSet(event: React.FormEvent<IComboBox>, item: IComboBoxOption): void {
        const key = item.key as string;
        const index = this.props.jointDataset.metaDict[key].index;
        this.handleFeatureSelection(this.state.selectedCohortIndex, index);
    }

    private handleFeatureSelection(cohortIndex: number, featureIndex: number): void {
        // set to dependence plot initially, can be changed if other feature importances available
        const xKey = JointDataset.DataLabelRoot + featureIndex.toString();
        const xIsDithered = this.props.jointDataset.metaDict[xKey].treatAsCategorical;
        const yKey = JointDataset.ReducedLocalImportanceRoot + featureIndex.toString();
        const chartProps: IGenericChartProps = {
            chartType: ChartTypes.Scatter,
            xAxis: {
                property: xKey,
                options: {
                    dither: xIsDithered,
                    bin: false,
                },
            },
            yAxis: {
                property: yKey,
                options: {},
            },
        };
        this.props.onDependenceChange(chartProps);
        this.setState({ selectedCohortIndex: cohortIndex, selectedFeatureIndex: featureIndex });
    }
}<|MERGE_RESOLUTION|>--- conflicted
+++ resolved
@@ -1,33 +1,6 @@
-<<<<<<< HEAD
-import React from "react";
-import { JointDataset } from "../../JointDataset";
-import { IExplanationModelMetadata, ModelTypes } from "../../IExplanationContext";
-import { BarChart, LoadingSpinner } from "../../SharedComponents";
-import { IPlotlyProperty, AccessibleChart } from "mlchartlib";
-import { localization } from "../../../Localization/localization";
-import _ from "lodash";
-import { DependencePlot } from "../DependencePlot/DependencePlot";
-import { IGenericChartProps, ChartTypes } from "../../NewExplanationDashboard";
-import { mergeStyleSets } from "@uifabric/styling";
-import { SpinButton } from "office-ui-fabric-react/lib/SpinButton";
-import { Slider } from "office-ui-fabric-react/lib/Slider";
-import { ModelExplanationUtils } from "../../ModelExplanationUtils";
-import { ComboBox, IComboBox, IComboBoxOption } from "office-ui-fabric-react/lib/ComboBox";
-import { FabricStyles } from "../../FabricStyles";
-import { IDropdownOption, Dropdown } from "office-ui-fabric-react/lib/Dropdown";
-import { SwarmFeaturePlot } from "../SwarmFeaturePlot";
-import { Cohort } from "../../Cohort";
-import { FeatureImportanceBar } from "../FeatureImportanceBar/FeatureImportanceBar";
-import { GlobalViolinPlot } from "../GlobalViolinPlot";
-import { globalTabStyles } from "./GlobalExplanationTab.styles";
-import { IGlobalSeries } from "./IGlobalSeries";
-import { InteractiveLegend } from "../InteractiveLegend";
-import { Icon, Text, IconButton, DirectionalHint, Callout, ChoiceGroup, IChoiceGroupOption, CommandBarButton } from "office-ui-fabric-react";
-import { WeightVectorOption, WeightVectors } from "../../IWeightedDropdownContext";
-=======
 import React from 'react';
 import { JointDataset } from '../../JointDataset';
-import { IExplanationModelMetadata } from '../../IExplanationContext';
+import { IExplanationModelMetadata, ModelTypes } from '../../IExplanationContext';
 import { BarChart, LoadingSpinner } from '../../SharedComponents';
 import { IPlotlyProperty, AccessibleChart } from 'mlchartlib';
 import { localization } from '../../../Localization/localization';
@@ -56,8 +29,9 @@
     Callout,
     ChoiceGroup,
     IChoiceGroupOption,
+    CommandBarButton,
 } from 'office-ui-fabric-react';
->>>>>>> 14e551e7
+import { WeightVectorOption } from '../../IWeightedDropdownContext';
 
 export interface IGlobalBarSettings {
     topK: number;
@@ -123,13 +97,9 @@
             ).reverse(),
             seriesIsActive: props.cohorts.map((unused) => true),
             calloutVisible: false,
-<<<<<<< HEAD
             dependenceTooltipVisible: false,
             crossClassInfoVisible: false,
-            chartType: ChartTypes.Bar
-=======
             chartType: ChartTypes.Bar,
->>>>>>> 14e551e7
         };
 
         if (!this.props.jointDataset.hasLocalExplanations) {
@@ -234,8 +204,72 @@
                         onFeatureSelection={this.handleFeatureSelection}
                         selectedFeatureIndex={this.state.selectedFeatureIndex}
                     />
-<<<<<<< HEAD
-                    <Text variant={"medium"} className={classNames.cohortLegend}>{localization.GlobalTab.sortBy}</Text>
+                    <IconButton
+                        className={classNames.chartEditorButton}
+                        onClick={this.toggleCalloutOpen}
+                        iconProps={{ iconName: 'AreaChart' }}
+                        id={this._chartConfigId}
+                    />
+                    {this.state.calloutVisible && (
+                        <Callout
+                            className={classNames.callout}
+                            gapSpace={0}
+                            target={'#' + this._chartConfigId}
+                            isBeakVisible={false}
+                            onDismiss={this.closeCallout}
+                            directionalHint={DirectionalHint.bottomRightEdge}
+                            setInitialFocus={true}
+                        >
+                            <Text variant="medium" className={classNames.boldText}>
+                                {localization.DatasetExplorer.chartType}
+                            </Text>
+                            <ChoiceGroup
+                                selectedKey={this.state.chartType}
+                                options={this.chartOptions}
+                                onChange={this.onChartTypeChange}
+                            />
+                            <SpinButton
+                                className={classNames.topK}
+                                styles={{
+                                    spinButtonWrapper: { maxWidth: '100px' },
+                                    labelWrapper: { alignSelf: 'center' },
+                                    root: {
+                                        float: 'right',
+                                        selectors: {
+                                            '> div': {
+                                                maxWidth: '110px',
+                                            },
+                                        },
+                                    },
+                                }}
+                                label={localization.AggregateImportance.topKFeatures}
+                                min={this.minK}
+                                max={this.maxK}
+                                value={this.state.topK.toString()}
+                                onIncrement={this.setNumericValue.bind(this, 1, this.maxK, this.minK)}
+                                onDecrement={this.setNumericValue.bind(this, -1, this.maxK, this.minK)}
+                                onValidate={this.setNumericValue.bind(this, 0, this.maxK, this.minK)}
+                            />
+                        </Callout>
+                    )}
+                    <div className={classNames.legendAndSort}>
+                        <Text variant={'mediumPlus'} block className={classNames.cohortLegend}>
+                            {localization.GlobalTab.datasetCohorts}
+                        </Text>
+                        <Text variant={'small'} className={classNames.legendHelpText}>
+                            {localization.GlobalTab.legendHelpText}
+                        </Text>
+                        <InteractiveLegend
+                            items={this.cohortSeries.map((row, rowIndex) => {
+                                return {
+                                    name: row.name,
+                                    color: FabricStyles.fabricColorPalette[row.colorIndex],
+                                    activated: this.state.seriesIsActive[rowIndex],
+                                    onClick: this.toggleActivation.bind(this, rowIndex),
+                                };
+                            })}
+                        />
+                        <Text variant={"medium"} className={classNames.cohortLegend}>{localization.GlobalTab.sortBy}</Text>
                     <Dropdown 
                         options={cohortOptions}
                         selectedKey={this.state.sortingSeriesIndex}
@@ -335,119 +369,7 @@
                         selectedKey={this.state.selectedCohortIndex}
                         onChange={this.setSelectedCohort}
                     />)}
-=======
-                    <IconButton
-                        className={classNames.chartEditorButton}
-                        onClick={this.toggleCalloutOpen}
-                        iconProps={{ iconName: 'AreaChart' }}
-                        id={this._chartConfigId}
-                    />
-                    {this.state.calloutVisible && (
-                        <Callout
-                            className={classNames.callout}
-                            gapSpace={0}
-                            target={'#' + this._chartConfigId}
-                            isBeakVisible={false}
-                            onDismiss={this.closeCallout}
-                            directionalHint={DirectionalHint.bottomRightEdge}
-                            setInitialFocus={true}
-                        >
-                            <Text variant="medium" className={classNames.boldText}>
-                                {localization.DatasetExplorer.chartType}
-                            </Text>
-                            <ChoiceGroup
-                                selectedKey={this.state.chartType}
-                                options={this.chartOptions}
-                                onChange={this.onChartTypeChange}
-                            />
-                            <SpinButton
-                                className={classNames.topK}
-                                styles={{
-                                    spinButtonWrapper: { maxWidth: '100px' },
-                                    labelWrapper: { alignSelf: 'center' },
-                                    root: {
-                                        float: 'right',
-                                        selectors: {
-                                            '> div': {
-                                                maxWidth: '110px',
-                                            },
-                                        },
-                                    },
-                                }}
-                                label={localization.AggregateImportance.topKFeatures}
-                                min={this.minK}
-                                max={this.maxK}
-                                value={this.state.topK.toString()}
-                                onIncrement={this.setNumericValue.bind(this, 1, this.maxK, this.minK)}
-                                onDecrement={this.setNumericValue.bind(this, -1, this.maxK, this.minK)}
-                                onValidate={this.setNumericValue.bind(this, 0, this.maxK, this.minK)}
-                            />
-                        </Callout>
-                    )}
-                    <div className={classNames.legendAndSort}>
-                        <Text variant={'mediumPlus'} block className={classNames.cohortLegend}>
-                            {localization.GlobalTab.datasetCohorts}
-                        </Text>
-                        <Text variant={'small'} className={classNames.legendHelpText}>
-                            {localization.GlobalTab.legendHelpText}
-                        </Text>
-                        <InteractiveLegend
-                            items={this.cohortSeries.map((row, rowIndex) => {
-                                return {
-                                    name: row.name,
-                                    color: FabricStyles.fabricColorPalette[row.colorIndex],
-                                    activated: this.state.seriesIsActive[rowIndex],
-                                    onClick: this.toggleActivation.bind(this, rowIndex),
-                                };
-                            })}
-                        />
-                        <Text variant={'medium'} className={classNames.cohortLegend}>
-                            {localization.GlobalTab.sortBy}
-                        </Text>
-                        <Dropdown
-                            styles={{ dropdown: { width: 150 } }}
-                            options={cohortOptions}
-                            selectedKey={this.state.sortingSeriesIndex}
-                            onChange={this.setSortIndex}
-                        />
                     </div>
-                </div>
-                <div className={classNames.secondaryChartAndLegend}>
-                    <DependencePlot
-                        chartProps={this.props.dependenceProps}
-                        cohortIndex={this.state.selectedCohortIndex}
-                        cohort={this.props.cohorts[this.state.selectedCohortIndex]}
-                        jointDataset={this.props.jointDataset}
-                        metadata={this.props.metadata}
-                        onChange={this.props.onDependenceChange}
-                    />
-                    <div className={classNames.legendAndSort}>
-                        <Text variant={'mediumPlus'} block className={classNames.cohortLegend}>
-                            {localization.GlobalTab.viewDependencePlotFor}
-                        </Text>
-                        {featureOptions && (
-                            <Dropdown
-                                styles={{ dropdown: { width: 150 } }}
-                                options={featureOptions}
-                                selectedKey={
-                                    this.props.dependenceProps ? this.props.dependenceProps.xAxis.property : undefined
-                                }
-                                onChange={this.onXSet}
-                            />
-                        )}
-                        <Text variant={'mediumPlus'} block className={classNames.cohortLegend}>
-                            {localization.GlobalTab.datasetCohortSelector}
-                        </Text>
-                        {cohortOptions && (
-                            <Dropdown
-                                styles={{ dropdown: { width: 150 } }}
-                                options={cohortOptions}
-                                selectedKey={this.state.selectedCohortIndex}
-                                onChange={this.setSelectedCohort}
-                            />
-                        )}
-                    </div>
->>>>>>> 14e551e7
                 </div>
             </div>
         );
