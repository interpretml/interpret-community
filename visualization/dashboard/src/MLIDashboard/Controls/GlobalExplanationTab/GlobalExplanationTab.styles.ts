<<<<<<< HEAD
import { IStyle, mergeStyleSets, IProcessedStyleSet, ITheme, getTheme, FontWeights } from "office-ui-fabric-react";
import { FabricStyles } from "../../FabricStyles";
=======
import { IStyle, mergeStyleSets, IProcessedStyleSet, ITheme, getTheme } from 'office-ui-fabric-react';
import { FabricStyles } from '../../FabricStyles';
>>>>>>> 14e551e7

export interface IGlobalTabStyles {
    page: IStyle;
    infoIcon: IStyle;
    helperText: IStyle;
    infoWithText: IStyle;
    globalChartControls: IStyle;
    sliderLabel: IStyle;
    topK: IStyle;
    startingK: IStyle;
    chartTypeDropdown: IStyle;
    globalChartWithLegend: IStyle;
    legendAndSort: IStyle;
    cohortLegend: IStyle;
    legendHelpText: IStyle;
    secondaryChartAndLegend: IStyle;
    missingParametersPlaceholder: IStyle;
    missingParametersPlaceholderSpacer: IStyle;
    faintText: IStyle;
    chartEditorButton: IStyle;
    callout: IStyle;
    boldText: IStyle;
    calloutWrapper: IStyle;
    calloutHeader: IStyle;
    calloutTitle: IStyle;
    calloutInner: IStyle;
    dependencePlotInfoButton: IStyle;
    multiclassWeightLabel: IStyle;
    multiclassWeightLabelText: IStyle;
    cohortLegendWithTop: IStyle;
}

export const globalTabStyles: () => IProcessedStyleSet<IGlobalTabStyles> = () => {
    const theme = getTheme();
    return mergeStyleSets<IGlobalTabStyles>({
        page: {
            width: '100%',
            height: '100%',
            padding: '16px 40px 0 14px',
            boxSizing: 'border-box',
            display: 'flex',
            flexDirection: 'column',
        },
        infoWithText: {
            display: 'flex',
            flexDirection: 'row',
            width: '100%',
            boxSizing: 'border-box',
            paddingLeft: '25px',
        },
        infoIcon: {
            width: '23px',
            height: '23px',
            fontSize: '23px',
        },
        helperText: {
            paddingRight: '120px',
            paddingLeft: '15px',
        },
        globalChartControls: {
            display: 'flex',
            flexDirection: 'row',
            padding: '18px 300px 4px 67px',
        },
        sliderLabel: {
            fontWeight: '600',
            paddingRight: '10px',
        },
        topK: {
            maxWidth: '200px',
        },
        startingK: {
            flex: 1,
        },
        chartTypeDropdown: {
            margin: '0 5px 0 0',
        },
        globalChartWithLegend: {
            height: '400px',
            width: '100%',
            display: 'flex',
            flexDirection: 'row',
            position: 'relative',
        },
        secondaryChartAndLegend: {
            height: '300px',
            width: '100%',
            display: 'flex',
            flexDirection: 'row',
        },
        legendAndSort: {
            width: '200px',
            height: '100%',
        },
        cohortLegend: {
            fontWeight: '600',
            paddingBottom: '10px',
        },
        legendHelpText: {
            fontWeight: '300',
        },
        missingParametersPlaceholder: [FabricStyles.missingParameterPlaceholder],
        missingParametersPlaceholderSpacer: [FabricStyles.missingParameterPlaceholderSpacer],
        faintText: [FabricStyles.faintText],
<<<<<<< HEAD
        chartEditorButton: [FabricStyles.chartEditorButton, {
            right: "210px"
        }],
=======
        chartEditorButton: {
            color: theme.semanticColors.buttonText,
            backgroundColor: theme.semanticColors.buttonBackground,
            borderWidth: '1px',
            borderStyle: 'solid',
            borderColor: theme.semanticColors.buttonBorder,
            position: 'absolute',
            right: '210px',
            zIndex: 10,
        },
>>>>>>> 14e551e7
        callout: {
            width: '200px',
            boxSizing: 'border-box',
            display: 'flex',
            flexDirection: 'column',
            padding: '10px 20px',
            backgroundColor: theme.semanticColors.bodyBackground,
        },
        boldText: {
<<<<<<< HEAD
            fontWeight: "600",
            paddingBottom: "5px"
        },
        calloutWrapper: [FabricStyles.calloutWrapper],
        calloutHeader: [FabricStyles.calloutHeader],
        calloutTitle: [FabricStyles.calloutTitle],
        calloutInner: [FabricStyles.calloutInner],
        dependencePlotInfoButton: {
            width: 'fit-content',
            margin: '5px 200px 5px auto',
            padding: '10px'
        },
        multiclassWeightLabel: {
            display: "inline-flex",
            paddingTop: "10px"
        },
        multiclassWeightLabelText: {
            paddingTop: "5px",
            fontWeight: "600",
        },
        cohortLegendWithTop: {
            fontWeight: "600",
            paddingBottom: "10px",
            paddingTop: "10px"
        }
=======
            fontWeight: '600',
            paddingBottom: '5px',
        },
>>>>>>> 14e551e7
    });
};<|MERGE_RESOLUTION|>--- conflicted
+++ resolved
@@ -1,10 +1,5 @@
-<<<<<<< HEAD
-import { IStyle, mergeStyleSets, IProcessedStyleSet, ITheme, getTheme, FontWeights } from "office-ui-fabric-react";
-import { FabricStyles } from "../../FabricStyles";
-=======
 import { IStyle, mergeStyleSets, IProcessedStyleSet, ITheme, getTheme } from 'office-ui-fabric-react';
 import { FabricStyles } from '../../FabricStyles';
->>>>>>> 14e551e7
 
 export interface IGlobalTabStyles {
     page: IStyle;
@@ -109,22 +104,9 @@
         missingParametersPlaceholder: [FabricStyles.missingParameterPlaceholder],
         missingParametersPlaceholderSpacer: [FabricStyles.missingParameterPlaceholderSpacer],
         faintText: [FabricStyles.faintText],
-<<<<<<< HEAD
         chartEditorButton: [FabricStyles.chartEditorButton, {
-            right: "210px"
+            right: "210px",
         }],
-=======
-        chartEditorButton: {
-            color: theme.semanticColors.buttonText,
-            backgroundColor: theme.semanticColors.buttonBackground,
-            borderWidth: '1px',
-            borderStyle: 'solid',
-            borderColor: theme.semanticColors.buttonBorder,
-            position: 'absolute',
-            right: '210px',
-            zIndex: 10,
-        },
->>>>>>> 14e551e7
         callout: {
             width: '200px',
             boxSizing: 'border-box',
@@ -134,9 +116,8 @@
             backgroundColor: theme.semanticColors.bodyBackground,
         },
         boldText: {
-<<<<<<< HEAD
             fontWeight: "600",
-            paddingBottom: "5px"
+            paddingBottom: "5px",
         },
         calloutWrapper: [FabricStyles.calloutWrapper],
         calloutHeader: [FabricStyles.calloutHeader],
@@ -149,7 +130,7 @@
         },
         multiclassWeightLabel: {
             display: "inline-flex",
-            paddingTop: "10px"
+            paddingTop: "10px",
         },
         multiclassWeightLabelText: {
             paddingTop: "5px",
@@ -158,12 +139,7 @@
         cohortLegendWithTop: {
             fontWeight: "600",
             paddingBottom: "10px",
-            paddingTop: "10px"
+            paddingTop: "10px",
         }
-=======
-            fontWeight: '600',
-            paddingBottom: '5px',
-        },
->>>>>>> 14e551e7
     });
 };