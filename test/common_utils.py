--- conflicted
+++ resolved
@@ -16,15 +16,6 @@
 from lightgbm import LGBMClassifier, LGBMRegressor
 from xgboost import XGBClassifier
 
-<<<<<<< HEAD
-# from tensorflow import keras
-# from tensorflow.keras.models import Sequential
-# from tensorflow.keras.layers import Dense, Dropout, Activation
-
-# import torch
-# import torch.nn as nn
-# import torch.nn.functional as F
-=======
 try:
     from tensorflow import keras
     from tensorflow.keras.models import Sequential
@@ -38,7 +29,6 @@
     import torch.nn.functional as F
 except ImportError:
     pass
->>>>>>> 8aefaf53
 
 from pandas import read_csv
 
