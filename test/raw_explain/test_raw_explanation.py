--- conflicted
+++ resolved
@@ -160,13 +160,6 @@
         assert global_explanation.is_engineered
 
         assert global_raw_explanation.expected_values == global_explanation.expected_values
-<<<<<<< HEAD
-        # if is_sparse:
-        #     assert np.all(global_raw_explanation.eval_data.data == global_explanation.eval_data.data)
-        # else:
-        #     assert np.all(global_raw_explanation.eval_data == global_explanation.eval_data)
-=======
->>>>>>> 825cdb92
 
         per_class_values = global_raw_explanation.get_ranked_per_class_values()
         assert len(per_class_values) == len(classes)
