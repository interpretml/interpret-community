# Configuration file for the Sphinx documentation builder.
#
# This file only contains a selection of the most common options. For a full
# list see the documentation:
# http://www.sphinx-doc.org/en/master/config

# -- Path setup --------------------------------------------------------------

# If extensions (or modules to document with autodoc) are in another directory,
# add these directories to sys.path here. If the directory is relative to the
# documentation root, use os.path.abspath to make it absolute, like shown here.
#
import os
import sys
sys.path.insert(0, os.path.abspath('..'))


# -- Project information -----------------------------------------------------

project = 'interpret-community'
copyright = '2020, Microsoft'
author = 'Microsoft'

# The full version, including alpha/beta/rc tags
release = '0.1.0.5'


# -- General configuration ---------------------------------------------------

# Add any Sphinx extension module names here, as strings. They can be
# extensions coming with Sphinx (named 'sphinx.ext.*') or your custom
# ones.
extensions = [
    'sphinx.ext.autodoc',
    'sphinx.ext.intersphinx',
    'sphinx.ext.extlinks'
]

# enable links to objects in the other standard libraries, e.g., list and str in the Python standard library
intersphinx_mapping = {
    'Python': ('https://docs.python.org/3', None),
    'NumPy': ('http://docs.scipy.org/doc/numpy/', None),
    'pandas': ('http://pandas.pydata.org/pandas-docs/stable/', None),
    'SciPy': ('http://docs.scipy.org/doc/scipy/reference', None),
    'sklearn': ('http://scikit-learn.org/stable', None)
}

# eventually we may be able to use intersphinx for these! TODO
<<<<<<< HEAD
autodoc_mock_imports = ['shap.common', 'interpret.utils']

# enable links to objects in the other standard libraries, e.g., list and str in the Python standard library
intersphinx_mapping = {
    'Python': ('https://docs.python.org/3', None),
    'NumPy': ('http://docs.scipy.org/doc/numpy/', None),
    'pandas': ('http://pandas.pydata.org/pandas-docs/stable/', None),
    'SciPy': ('http://docs.scipy.org/doc/scipy/reference', None),
    'sklearn': ('http://scikit-learn.org/stable', None)
}
=======
autodoc_mock_imports = ['shap', 'shap.common', 'interpret', 'interpret.utils']
>>>>>>> f739aa92

# Add any paths that contain templates here, relative to this directory.
templates_path = ['_templates']

# List of patterns, relative to source directory, that match files and
# directories to ignore when looking for source files.
# This pattern also affects html_static_path and html_extra_path.
exclude_patterns = ['_build', 'Thumbs.db', '.DS_Store']

<<<<<<< HEAD
# The master toctree document.
master_doc = 'index'
=======
# http://www.sphinx-doc.org/en/master/usage/configuration.html
# master doctree document
master_doc = 'index'

>>>>>>> f739aa92

# -- Options for HTML output -------------------------------------------------

# The theme to use for HTML and HTML Help pages.  See the documentation for
# a list of builtin themes.
#
html_theme = 'alabaster'

# Add any paths that contain custom static files (such as style sheets) here,
# relative to this directory. They are copied after the builtin static files,
# so a file named "default.css" will overwrite the builtin "default.css".
html_static_path = ['_static']
<|MERGE_RESOLUTION|>--- conflicted
+++ resolved
@@ -46,8 +46,7 @@
 }
 
 # eventually we may be able to use intersphinx for these! TODO
-<<<<<<< HEAD
-autodoc_mock_imports = ['shap.common', 'interpret.utils']
+autodoc_mock_imports = ['shap', 'shap.common', 'interpret', 'interpret.utils']
 
 # enable links to objects in the other standard libraries, e.g., list and str in the Python standard library
 intersphinx_mapping = {
@@ -57,9 +56,6 @@
     'SciPy': ('http://docs.scipy.org/doc/scipy/reference', None),
     'sklearn': ('http://scikit-learn.org/stable', None)
 }
-=======
-autodoc_mock_imports = ['shap', 'shap.common', 'interpret', 'interpret.utils']
->>>>>>> f739aa92
 
 # Add any paths that contain templates here, relative to this directory.
 templates_path = ['_templates']
@@ -69,15 +65,9 @@
 # This pattern also affects html_static_path and html_extra_path.
 exclude_patterns = ['_build', 'Thumbs.db', '.DS_Store']
 
-<<<<<<< HEAD
-# The master toctree document.
-master_doc = 'index'
-=======
 # http://www.sphinx-doc.org/en/master/usage/configuration.html
 # master doctree document
 master_doc = 'index'
-
->>>>>>> f739aa92
 
 # -- Options for HTML output -------------------------------------------------
 
@@ -89,4 +79,4 @@
 # Add any paths that contain custom static files (such as style sheets) here,
 # relative to this directory. They are copied after the builtin static files,
 # so a file named "default.css" will overwrite the builtin "default.css".
-html_static_path = ['_static']
+html_static_path = ['_static']