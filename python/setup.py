--- conflicted
+++ resolved
@@ -8,12 +8,6 @@
 import shutil
 import interpret_community
 
-<<<<<<< HEAD
-=======
-_major = '0'
-_minor = '13'
-_patch = '0'
->>>>>>> de8610ef
 
 README_FILE = 'README.md'
 LICENSE_FILE = 'LICENSE.txt'
@@ -21,7 +15,6 @@
 # Note: used when generating the wheel but not on pip install of the package
 if os.path.exists('../LICENSE'):
     shutil.copyfile('../LICENSE', LICENSE_FILE)
-
 
 
 CLASSIFIERS = [
