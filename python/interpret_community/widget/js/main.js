import React from 'react';
import ReactDOM from 'react-dom';

import { NewExplanationDashboard } from 'interpret-dashboard';

const RenderDashboard = (divId, data) => {
  let generatePrediction = (postData) => {
    return fetch(data.predictionUrl, {method: "post", body: JSON.stringify(postData), headers: {
      'Content-Type': 'application/json'
    }}).then(resp => {
      if (resp.status >= 200 && resp.status < 300) {
        return resp.json()
      }
      return Promise.reject(new Error(resp.statusText))
    }).then(json => {
      if (json.error !== undefined) {
        throw new Error(json.error)
      }
      return Promise.resolve(json.data)
    })
  }

  ReactDOM.render(<ExplanationDashboard
      modelInformation={{modelClass: 'blackbox'}}
      dataSummary={{featureNames: data.featureNames, classNames: data.classNames}}
      testData={data.trainingData}
      predictedY={data.predictedY}
      probabilityY={data.probabilityY}
      trueY={data.trueY}
      precomputedExplanations={{
        localFeatureImportance: data.localExplanations,
        globalFeatureImportance: data.globalExplanation,
        ebmGlobalExplanation: data.ebmData
      }}
      requestPredictions={data.predictionUrl !== undefined ? generatePrediction : undefined}
      locale={data.locale}
      key={new Date()}
    />, document.getElementById(divId));
}
<<<<<<< HEAD

ReactDOM.render(<NewExplanationDashboard
    modelInformation={{modelClass: 'blackbox'}}
    dataSummary={{featureNames: data.featureNames, classNames: data.classNames}}
    testData={data.trainingData}
    predictedY={data.predictedY}
    probabilityY={data.probabilityY}
    trueY={data.trueY}
    precomputedExplanations={{
      localFeatureImportance: data.localExplanations,
      globalFeatureImportance: data.globalExplanation,
      ebmGlobalExplanation: data.ebmData
    }}
    requestPredictions={data.predictionUrl !== undefined ? generatePrediction : undefined}
    key={new Date()}
  />, document.getElementById(data.divId));
=======
  
export { RenderDashboard, ExplanationDashboard };
>>>>>>> b6b968f8
<|MERGE_RESOLUTION|>--- conflicted
+++ resolved
@@ -37,24 +37,5 @@
       key={new Date()}
     />, document.getElementById(divId));
 }
-<<<<<<< HEAD
-
-ReactDOM.render(<NewExplanationDashboard
-    modelInformation={{modelClass: 'blackbox'}}
-    dataSummary={{featureNames: data.featureNames, classNames: data.classNames}}
-    testData={data.trainingData}
-    predictedY={data.predictedY}
-    probabilityY={data.probabilityY}
-    trueY={data.trueY}
-    precomputedExplanations={{
-      localFeatureImportance: data.localExplanations,
-      globalFeatureImportance: data.globalExplanation,
-      ebmGlobalExplanation: data.ebmData
-    }}
-    requestPredictions={data.predictionUrl !== undefined ? generatePrediction : undefined}
-    key={new Date()}
-  />, document.getElementById(data.divId));
-=======
   
-export { RenderDashboard, ExplanationDashboard };
->>>>>>> b6b968f8
+export { RenderDashboard, ExplanationDashboard };