{
    "name": "inline-interpret-dashboard",
    "version": "1.0.0",
    "description": "Host for component to be consumed as npm package",
    "main": "main.js",
    "scripts": {
      "test": "echo \"Error: no test specified\" && exit 1",
      "build": "webpack",
      "start": "start http://localhost:7777/ & webpack-dev-server"
    },
    "author": "",
    "license": "MIT",
    "dependencies": {
      "@babel/core": "7.4.3",
      "@babel/plugin-proposal-class-properties": "^7.4.0",
      "@babel/preset-env": "7.4.3",
      "@babel/preset-react": "7.0.0",
      "babel-loader": "8.0.5",
      "babel-preset-es2015": "6.24.1",
      "babel-preset-react": "6.24.1",
      "css-loader": "2.1.1",
<<<<<<< HEAD
      "interpret-dashboard": "0.1.7-beta6",
=======
      "interpret-dashboard": "0.1.8",
>>>>>>> b6b968f8
      "react": "16.8.6",
      "react-dom": "16.8.6",
      "style-loader": "0.23.1",
      "webpack": "4.29.6",
      "webpack-cli": "3.3.0",
      "webpack-dev-server": "3.2.1"
    }
  }
  <|MERGE_RESOLUTION|>--- conflicted
+++ resolved
@@ -19,11 +19,7 @@
       "babel-preset-es2015": "6.24.1",
       "babel-preset-react": "6.24.1",
       "css-loader": "2.1.1",
-<<<<<<< HEAD
       "interpret-dashboard": "0.1.7-beta6",
-=======
-      "interpret-dashboard": "0.1.8",
->>>>>>> b6b968f8
       "react": "16.8.6",
       "react-dom": "16.8.6",
       "style-loader": "0.23.1",
