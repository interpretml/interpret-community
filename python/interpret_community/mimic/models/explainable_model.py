--- conflicted
+++ resolved
@@ -82,12 +82,11 @@
         """Retrieve the model type."""
         pass
 
-<<<<<<< HEAD
     @property
     def method(self):
         """Return the name of the explainable model."""
         return self._method
-=======
+
     def __getstate__(self):
         """Influence how SGDExplainableModel is pickled.
 
@@ -109,5 +108,4 @@
         :type dict: dict
         """
         self.__dict__.update(state)
-        self._logger = logging.getLogger(__name__)
->>>>>>> 97d04691
+        self._logger = logging.getLogger(__name__)