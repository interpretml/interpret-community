# ---------------------------------------------------------
# Copyright (c) Microsoft Corporation. All rights reserved.
# ---------------------------------------------------------

"""Defines the explanations that are returned from explaining models."""

import numpy as np
import uuid
import json
import pandas as pd
import gc
<<<<<<< HEAD
import os
import scipy as sp
=======
from scipy.sparse import issparse
>>>>>>> 61abf3a0

from abc import ABCMeta, abstractmethod

from shap.common import DenseData
from interpret.utils import gen_local_selector, gen_global_selector, gen_name_from_class, perf_dict

from ..common.explanation_utils import _sort_values, _order_imp, _sort_feature_list_single, \
    _sort_feature_list_multiclass
from ..common.constants import Dynamic, ExplainParams, ExplanationParams, \
    ExplainType, ModelTask, Defaults, InterpretData
from ..dataset.dataset_wrapper import DatasetWrapper
from ..common.explanation_utils import _get_raw_feature_importances
from ..common.chained_identity import ChainedIdentity


class BaseExplanation(ChainedIdentity):

    """The common explanation returned by explainers.

    :param method: The explanation method used to explain the model (e.g., SHAP, LIME).
    :type method: str
    :param model_task: The task of the original model i.e., classification or regression.
    :type model_task: str
    :param model_type: The type of the original model that was explained,
        e.g., sklearn.linear_model.LinearRegression.
    :type model_type: str
    :param explanation_id: The unique identifier for the explanation.
    :type explanation_id: str
    """

    __metaclass__ = ABCMeta

    def __init__(self, method, model_task, model_type=None, explanation_id=None, **kwargs):
        """Create the common base explanation.

        :param method: The explanation method used to explain the model (e.g. SHAP, LIME).
        :type method: str
        :param model_task: The task of the original model i.e., classification or regression.
        :type model_task: str
        :param model_type: The type of the original model that was explained,
            e.g., sklearn.linear_model.LinearRegression.
        :type model_type: str
        :param explanation_id: The unique identifier for the explanation.
        :type explanation_id: str
        """
        super(BaseExplanation, self).__init__(**kwargs)
        self._logger.debug('Initializing BaseExplanation')
        self._method = method
        self._model_task = model_task
        self._model_type = model_type
        self._id = explanation_id or str(uuid.uuid4())

    @property
    def method(self):
        """Get the explanation method.

        :return: The explanation method.
        :rtype: str
        """
        return self._method

    @property
    def model_type(self):
        """Get the type of the original model that was explained.

        :return: A class name or 'function', if that information is available.
        :rtype: str
        """
        return self._model_type

    @property
    def model_task(self):
        """Get the task of the original model, i.e., classification or regression (others possibly in the future).

        :return: The task of the original model.
        :rtype: str
        """
        return self._model_task

    @property
    def id(self):
        """Get the explanation ID.

        :return: The explanation ID.
        :rtype: str
        """
        return self._id

    def data(self, key=None):
        """Return the data of the explanation.

        :param key: The key for the local data to be retrieved.
        :type key: int
        :return: The explanation data.
        :rtype: dict
        """
        return {InterpretData.MLI: []}

    def visualize(self, key=None):
        from interpret.visual.plot import (
            plot_line,
            plot_bar,
            plot_horizontal_bar,
            mli_plot_horizontal_bar,
        )
        from interpret.visual.plot import (
            get_sort_indexes,
            sort_take,
            mli_sort_take,
            plot_pairwise_heatmap,
        )
        data_dict = self.data(key)
        if data_dict is None:  # pragma: no cover
            return None

        # Handle overall graphs
        if key is None:
            data_dict = sort_take(
                data_dict, sort_fn=lambda x: -abs(x), top_n=15, reverse_results=True
            )
            return plot_horizontal_bar(data_dict)

        # Handle local instance graphs
        if LocalExplanation._does_quack(self):
            if InterpretData.MLI in self.data(-1):
                scores = data_dict[InterpretData.SCORES]
                perf = data_dict[InterpretData.PERF]
                # For classification case, take average across classes
                if len(scores.shape) == 3:
                    scores = scores[:, key, :]
                    scores = np.mean(scores, axis=0)
                else:
                    scores = scores[key, :]
                sort_indexes = get_sort_indexes(
                    scores, sort_fn=lambda x: -abs(x), top_n=15
                )
                sorted_scores = mli_sort_take(
                    scores, sort_indexes, reverse_results=True
                )
                sorted_names = mli_sort_take(
                    self.features, sort_indexes, reverse_results=True
                )
                # TODO: Specify instances e.g. instances = self.data(-1)["dataset_x"]
                return mli_plot_horizontal_bar(
                    sorted_scores,
                    sorted_names,
                    values=None,
                    perf=perf,
                )
            else:
                data_dict = sort_take(
                    data_dict, sort_fn=lambda x: -abs(x), top_n=15, reverse_results=True
                )
                return plot_horizontal_bar(data_dict)
        # Handle global feature graphs
        feature_type = self.feature_types[key]
        title = self.features[key]
        if feature_type == "continuous":
            return plot_line(data_dict, title=title)
        elif feature_type == "categorical":
            return plot_bar(data_dict, title=title)
        elif feature_type == "pairwise":
            # TODO: Generalize this out.
            xtitle = title.split(" x ")[0]
            ytitle = title.split(" x ")[1]
            return plot_pairwise_heatmap(
                data_dict, title=title, xtitle=xtitle, ytitle=ytitle
            )

        # Handle everything else as invalid
        raise Exception(  # pragma: no cover
            "Not supported configuration: {0}, {1}".format(
                self.explanation_type, feature_type
            )
        )

    @property
    @abstractmethod
    def selector(self):
        """Get the local or global selector.

        :return: The selector as a pandas dataframe of records.
        :rtype: pd.DataFrame
        """
        return None

    @property
    def name(self):
        """Get the name of the explanation.

        :return: The name of the explanation.
        :rtype: str
        """
        return gen_name_from_class(self)

    @staticmethod
    def _does_quack(explanation):
        """Validate that the explanation object passed in is a valid BaseExplanation.

        :param explanation: The explanation to be validated.
        :type explanation: object
        :return: True if valid, else False.
        :rtype: bool
        """
        if not hasattr(explanation, ExplainParams.METHOD) or not isinstance(explanation.method, str):
            return False
        if not hasattr(explanation, ExplainParams.ID) or not isinstance(explanation.id, str):
            return False
        if not hasattr(explanation, ExplainParams.MODEL_TASK) or not isinstance(explanation.model_task, str):
            return False
        if not hasattr(explanation, ExplainParams.MODEL_TYPE):
            return False
        return True


class FeatureImportanceExplanation(BaseExplanation):
    """The common feature importance explanation returned by explainers.

    :param features: The feature names.
    :type features: Union[list[str], list[int]]
    """

    def __init__(self, features=None, num_features=None, is_raw=False, is_engineered=False,
                 **kwargs):
        """Create the feature importance explanation from the given feature names.

        :param features: The feature names.
        :type features: Union[list[str], list[int]]
        :param num_features: The number of features on the explanation.
        :type num_features: int
        :param is_raw: Whether the explanation is on the original (raw) features.
        :type is_raw: bool
        :param is_engineered: Whether the explanation is on engineered features.
        :type is_engineered: bool
        """
        super(FeatureImportanceExplanation, self).__init__(**kwargs)
        self._logger.debug('Initializing FeatureImportanceExplanation')
        self._features = features
        self._num_features = num_features
        self._is_eng = is_engineered
        self._is_raw = is_raw

    @property
    def features(self):
        """Get the feature names.

        :return: The feature names.
        :rtype: list[str]
        """
        if not isinstance(self._features, list) and self._features is not None:
            return self._features.tolist()
        return self._features

    @property
    def num_features(self):
        """Get the number of features on the explanation.

        :return: The number of features on the explanation.
        :rtype: int
        """
        if self._features is not None and self._num_features is not None:
            if len(self._features) != self._num_features:
                raise Exception('The number of feature names passed in must be the same as the number of '
                                'columns in the data.')
        return self._num_features

    @property
    def is_raw(self):
        """Get the raw explanation flag.

        :return: True if it's a raw explanation. False if engineered or unknown.
        :rtype: bool
        """
        return self._is_raw

    @property
    def is_engineered(self):
        """Get the engineered explanation flag.

        :return: True if it's an engineered explanation (specifically not raw). False if raw or unknown.
        :rtype: bool
        """
        return self._is_eng

    @classmethod
    def _does_quack(cls, explanation):
        """Validate that the explanation object passed in is a valid BaseExplanation.

        :param explanation: The explanation to be validated.
        :type explanation: object
        :return: True if valid, else False
        :rtype: bool
        """
        if not super()._does_quack(explanation):
            return False
        if not hasattr(explanation, ExplainParams.FEATURES):
            return False
        if not hasattr(explanation, ExplainType.IS_RAW) or not isinstance(explanation.is_raw, bool):
            return False
        if not hasattr(explanation, ExplainType.IS_ENG) or not isinstance(explanation.is_engineered, bool):
            return False
        if not hasattr(explanation, ExplainParams.NUM_FEATURES):
            return False
        return True


class LocalExplanation(FeatureImportanceExplanation):
    """The common local explanation returned by explainers.

    :param local_importance_values: The feature importance values.
    :type local_importance_values: numpy.array or scipy.sparse.csr_matrix or list[scipy.sparse.csr_matrix]
    """

    def __init__(self, local_importance_values=None, **kwargs):
        """Create the local explanation from the explainer's feature importance values.

        :param local_importance_values: The feature importance values.
        :type local_importance_values: numpy.array or scipy.sparse.csr_matrix or list[scipy.sparse.csr_matrix]
        """
        super(LocalExplanation, self).__init__(**kwargs)
        self._logger.debug('Initializing LocalExplanation')
        self._local_importance_values = local_importance_values

    @property
    def local_importance_values(self):
        """Get the feature importance values in original order.

        :return: For a model with a single output such as regression, this
            returns a list of feature importance values for each data point. For models with vector outputs this
            function returns a list of such lists, one for each output. The dimension of this matrix
            is (# examples x # features) or (# classes x # examples x # features).

            In the classification case, the order of classes is the order of the numeric indices that the classifier
            outputs. For example, if your target values are [2, 2, 0, 1, 2, 1, 0], where 0 is "dog", 1 is "cat", and
            2 is "fish", the first 2d matrix of importance values will be for "dog", the second will be for "cat", and
            the last will be for "fish". If you choose to pass in a classes array to the explainer, the names should
            be passed in using this same order.
        :rtype: list[list[float]] or list[list[list[float]]] or scipy.sparse.csr_matrix
            or list[scipy.sparse.csr_matrix]
        """
        if self.is_local_sparse:
            return self._local_importance_values
        else:
            return self._local_importance_values.tolist()

    @property
    def num_examples(self):
        """Get the number of examples on the explanation.

        :return: The number of examples on the explanation.
        :rtype: int
        """
        if ClassesMixin._does_quack(self):
            return self._local_importance_values[0].shape[0]
        else:
            return self._local_importance_values.shape[0]

    @property
    def is_local_sparse(self):
        """Determines whether the local importance values are sparse.

        :return: True if the local importance values are sparse.
        :rtype: bool
        """
        local_vals = self._local_importance_values
        return issparse(local_vals) or (isinstance(local_vals, list) and issparse(local_vals[0]))

    def get_local_importance_rank(self):
        """Get local feature importance rank or indexes.

        For example, if original features are
        [f0, f1, f2, f3] and in local importance order for the first data point they are [f2, f3, f0, f1],
        local_importance_rank[0] would be [2, 3, 0, 1] (or local_importance_rank[0][0] if classification).

        For documentation regarding order of classes in the classification case, please see the docstring for
        local_importance_values.

        :return: The feature indexes sorted by importance.
        :rtype: list[list[int]] or list[list[list[int]]]
        """
        return _order_imp(self._local_importance_values).tolist()

    def get_ranked_local_names(self, top_k=None):
        """Get feature names sorted by local feature importance values, highest to lowest.

        For documentation regarding order of classes in the classification case, please see the docstring for
        local_importance_values.

        :param top_k: If specified, only the top k names will be returned.
        :type top_k: int
        :return: The list of sorted features unless feature names are unavailable, feature indexes otherwise.
        :rtype: list[list[int or str]] or list[list[list[int or str]]]
        """
        if self._features is not None:
            self._ranked_local_names = _sort_values(self._features, np.array(self.get_local_importance_rank()))
            ranked_local_names = self._ranked_local_names
        else:
            ranked_local_names = np.array(self.get_local_importance_rank())

        if top_k is not None:
            # Note: only slice at the last dimension for top_k
            # Classification is 3D array and regression is 2D, but we only want to select
            # top_k features on the last dimension
            ranked_local_names = ranked_local_names[..., :top_k]
        return ranked_local_names.tolist()

    def get_ranked_local_values(self, top_k=None):
        """Get local feature importance sorted from highest to lowest.

        For documentation regarding order of classes in the classification case, please see the docstring for
        local_importance_values.

        :param top_k: If specified, only the top k values will be returned.
        :type top_k: int
        :return: The list of sorted values.
        :rtype: list[list[float]] or list[list[list[float]]]
        """
        if len(self._local_importance_values.shape) == 1:
            sorted_values = _sort_values(self._local_importance_values, np.array(self.get_local_importance_rank()))
            self._ranked_local_values = sorted_values
        elif len(self._local_importance_values.shape) == 2:
            # Regression case, 2D array
            row_indexes = [[i] for i in range(len(self._local_importance_values))]
            self._ranked_local_values = self._local_importance_values[row_indexes, self.get_local_importance_rank()]
        else:
            # Classification case, list of 2D array
            classes = [[[i]] for i in range(len(self._local_importance_values))]
            row_indexes = [[i] for i in range(len(self._local_importance_values[0]))]
            self._ranked_local_values = self._local_importance_values[classes, row_indexes,
                                                                      self.get_local_importance_rank()]
        if top_k is not None:
            # Note: only slice at the last dimension for top_k
            # Classification is 3D array and regression is 2D, but we only want to select
            # top_k features on the last dimension
            return self._ranked_local_values[..., :top_k].tolist()
        return self._ranked_local_values.tolist()

    def get_raw_explanation(self, feature_maps, raw_feature_names=None):
        """Get raw explanation using input feature maps.

        :param feature_maps: list of feature maps from raw to generated feature
        :type feature_maps: list of numpy arrays or sparse matrices where each array entry
            (raw_index, generated_index) is the weight for each raw, generated feature pair. The other entries are set
            to zero. For a sequence of transformations [t1, t2, ..., tn] generating generated features from raw
            features, the list of feature maps correspond to the raw to generated maps in the same order as t1, t2,
            etc. If the overall raw to generated feature map from t1 to tn is available, then just that feature map
            in a single element list can be passed
        :param raw_feature_names: list of raw feature names
        :type raw_feature_names: [str]
        :return: raw explanation
        :rtype: LocalExplanation
        """
        raw_kwargs = _get_raw_explainer_create_explanation_kwargs(explanation=self)
        raw_kwargs[ExplainParams.FEATURES] = raw_feature_names
        raw_kwargs[ExplainParams.IS_RAW] = True
        self._is_eng = True
        return _create_raw_feats_local_explanation(self, feature_maps=feature_maps, **raw_kwargs)

    def get_raw_feature_importances(self, raw_to_output_maps):
        """Get local raw feature importance.

        For documentation regarding order of classes in the classification case, please see the docstring for
        local_importance_values.

        :param raw_to_output_maps: A list of feature maps from raw to generated feature.
        :type raw_to_output_maps: list[numpy.array]
        :return: Raw feature importance.
        :rtype: list[list] or list[list[list]]
        """
        if self.is_local_sparse:
            return _get_raw_feature_importances(self.local_importance_values, raw_to_output_maps).tolist()
        else:
            return _get_raw_feature_importances(np.array(self.local_importance_values), raw_to_output_maps).tolist()

    def _local_data(self, parent_data, key=None):
        """Get the local data for given key.

        :param key: The key for the local data to be retrieved.
        :type key: int
        :return: The local data.
        :rtype: dict
        """
        # Add local explanations to data
        parent_data[InterpretData.TYPE] = InterpretData.UNIVARIATE
        parent_data[InterpretData.NAMES] = self.features
        # Note: we currently don't have access to predictions and y values from original dataset on explanation
        parent_data[InterpretData.PERF] = None
        parent_data[InterpretData.SCORES] = self._local_importance_values
        if ExpectedValuesMixin._does_quack(self):
            parent_data[InterpretData.INTERCEPT] = self.expected_values
        # Note: we currently don't have access to instances on explanation
        parent_data[InterpretData.VALUES] = None
        if key is not None:
            # Note: the first argument should be the true y's but we don't have that
            # available currently, using predicted instead for now
            if _DatasetsMixin._does_quack(self):
                parent_data[InterpretData.PERF] = perf_dict(self._eval_y_predicted, self._eval_y_predicted, key)
                if isinstance(self._eval_data, DatasetWrapper):
                    eval_data = self._eval_data
                else:
                    eval_data = DatasetWrapper(self._eval_data)
                parent_data[InterpretData.VALUES] = eval_data.dataset[key, :]
        return parent_data

    def data(self, key=None):
        """Return the data of the explanation with local importance values added.

        :param key: The key for the local data to be retrieved.
        :type key: int
        :return: The explanation with local importance values metadata added.
        :rtype: dict
        """
        parent_data = super().data(key=key)
        if key is None:
            return parent_data
        elif key == -1:
            num_rows = self._local_importance_values.shape[-2]
            data_dicts = []
            perf_list = []
            for i in range(0, num_rows):
                data_dict = self._local_data(parent_data, key=i)
                data_dicts.append(data_dict)
                perf_list.append(data_dict[InterpretData.PERF])
            overall_data = None
            if InterpretData.OVERALL in parent_data:
                overall_data = parent_data[InterpretData.OVERALL]
            if InterpretData.MLI in parent_data:
                mli_data = parent_data[InterpretData.MLI]
                mli_data.append({
                    InterpretData.EXPLANATION_TYPE: InterpretData.LOCAL_FEATURE_IMPORTANCE,
                    InterpretData.VALUE: {
                        InterpretData.SCORES: self.local_importance_values,
                        InterpretData.PERF: perf_list
                    },
                })
            return {InterpretData.OVERALL: overall_data, InterpretData.SPECIFIC: data_dicts,
                    InterpretData.MLI: mli_data}
        else:
            data_dict = self._local_data(parent_data, key=key)
            return data_dict

    @property
    def selector(self):
        """Get the local selector.

        :return: The selector as a pandas dataframe of records.
        :rtype: pd.DataFrame
        """
        predicted = self._eval_y_predicted
        dataset_shape = np.empty((self._local_importance_values.shape[-2], 1))
        return gen_local_selector(dataset_shape, None, predicted.flatten())

    @classmethod
    def _does_quack(cls, explanation):
        """Validate that the explanation object passed in is a valid LocalExplanation.

        :param explanation: The explanation to be validated.
        :type explanation: object
        :return: True if valid, else False
        :rtype: bool
        """
        if not super()._does_quack(explanation):
            return False
        if not hasattr(explanation, ExplainParams.LOCAL_IMPORTANCE_VALUES):
            return False
        is_list = isinstance(explanation.local_importance_values, list)
        is_sparse = issparse(explanation.local_importance_values)
        if not is_list and not is_sparse:
            return False
        if not hasattr(explanation, ExplainParams.NUM_EXAMPLES):
            return False
        if not hasattr(explanation, ExplainParams.IS_LOCAL_SPARSE):
            return False
        return True


class GlobalExplanation(FeatureImportanceExplanation):
    """The common global explanation returned by explainers.

    :param global_importance_values: The feature importance values in the order of the original features.
    :type global_importance_values: numpy.array
    :param global_importance_rank: The feature indexes sorted by importance.
    :type global_importance_rank: numpy.array
    :param ranked_global_names: The feature names sorted by importance.
    :type ranked_global_names: list[str] TODO
    :param ranked_global_values: The feature importance values sorted by importance.
    :type ranked_global_values: numpy.array
    """

    def __init__(self,
                 global_importance_values=None,
                 global_importance_rank=None,
                 ranked_global_names=None,
                 ranked_global_values=None,
                 **kwargs):
        """Create the global explanation from the explainer's overall importance values and order.

        :param global_importance_values: The feature importance values in the order of the original features.
        :type global_importance_values: numpy.array
        :param global_importance_rank: The feature indexes sorted by importance.
        :type global_importance_rank: numpy.array
        :param ranked_global_names: The feature names sorted by importance.
        :type ranked_global_names: list[str] TODO
        :param ranked_global_values: The feature importance values sorted by importance.
        :type ranked_global_values: numpy.array
        """
        super(GlobalExplanation, self).__init__(**kwargs)
        self._logger.debug('Initializing GlobalExplanation')
        self._global_importance_values = global_importance_values
        self._global_importance_rank = global_importance_rank
        self._ranked_global_names = ranked_global_names
        self._ranked_global_values = ranked_global_values

    @property
    def global_importance_values(self):
        """Get the global feature importance values.

        Values will be in their original order, the same as features, unless top_k was passed into
        upload_model_explanation or download_model_explanation. In those cases, returns the most important k values
        in highest to lowest importance order.

        :return: The model level feature importance values.
        :rtype: list[float]
        """
        if self._global_importance_values is None:
            return self._ranked_global_values
        if hasattr(self._global_importance_values, 'tolist'):
            return self._global_importance_values.tolist()
        return self._global_importance_values

    @property
    def global_importance_rank(self):
        """Get the overall feature importance rank or indexes.

        For example, if original features are
        [f0, f1, f2, f3] and in global importance order they are [f2, f3, f0, f1], global_importance_rank
        would be [2, 3, 0, 1].

        :return: The feature indexes sorted by importance.
        :rtype: list[int]
        """
        return self._global_importance_rank.tolist()

    def get_ranked_global_names(self, top_k=None):
        """Get feature names sorted by global feature importance values, highest to lowest.

        :param top_k: If specified, only the top k names will be returned.
        :type top_k: int
        :return: The list of sorted features unless feature names are unavailable, feature indexes otherwise.
        :rtype: list[str] or list[int]
        """
        if self._ranked_global_names is None and self._features is not None:
            self._ranked_global_names = _sort_feature_list_single(self._features, self._global_importance_rank)

        if self._ranked_global_names is not None:
            ranked_global_names = self._ranked_global_names
        else:
            ranked_global_names = self._global_importance_rank

        if hasattr(ranked_global_names, 'tolist'):
            ranked_global_names = ranked_global_names.tolist()
        if top_k is not None:
            ranked_global_names = ranked_global_names[:top_k]
        return ranked_global_names

    def get_ranked_global_values(self, top_k=None):
        """Get global feature importance sorted from highest to lowest.

        :param top_k: If specified, only the top k values will be returned.
        :type top_k: int
        :return: The list of sorted values.
        :rtype: list[float]
        """
        if self._ranked_global_values is None:
            self._ranked_global_values = _sort_feature_list_single(self._global_importance_values,
                                                                   self._global_importance_rank)
        ranked_global_values = self._ranked_global_values
        if hasattr(ranked_global_values, 'tolist'):
            ranked_global_values = ranked_global_values.tolist()
        if top_k is not None:
            ranked_global_values = ranked_global_values[:top_k]
        return ranked_global_values

    def get_raw_explanation(self, feature_maps, raw_feature_names=None):
        """Get raw explanation given input feature maps.

        :param feature_maps: list of feature maps from raw to generated feature
        :type feature_maps: list of numpy arrays or sparse matrices where each array entry
            (raw_index, generated_index) is the weight for each raw, generated feature pair. The other entries are set
            to zero. For a sequence of transformations [t1, t2, ..., tn] generating generated features from raw
            features, the list of feature maps correspond to the raw to generated maps in the same order as t1, t2,
            etc. If the overall raw to generated feature map from t1 to tn is available, then just that feature map
            in a single element list can be passed.
        :param raw_feature_names: list of raw feature names
        :type raw_feature_names: [str]
        :return: raw explanation
        :rtype: GlobalExplanation
        """
        raw_kwargs = _get_raw_explainer_create_explanation_kwargs(explanation=self)
        raw_kwargs[ExplainParams.FEATURES] = raw_feature_names
        raw_kwargs[ExplainParams.IS_RAW] = True
        self._is_eng = True
        return _create_raw_feats_global_explanation(self, feature_maps=feature_maps, **raw_kwargs)

    def get_raw_feature_importances(self, feature_maps):
        """Get global raw feature importance.

        :param raw_feat_indices: A list of lists of generated feature indices for each raw feature.
        :type raw_feat_indices: list[list]
        :param weights: A list of list of weights to be applied to the generated feature importance.
        :type weights: list[list]
        :return: Raw feature importances.
        :rtype: list[list] or list[list[list]]

        """
        return _get_raw_feature_importances(
            np.array(self.global_importance_values), feature_maps).tolist()

    def get_feature_importance_dict(self, top_k=None):
        """Get a dictionary pairing ranked global names and feature importance values.

        :param top_k: If specified, only the top k names and values will be returned.
        :type top_k: int
        :return: A dictionary of feature names and their importance values.
        :rtype: dict{str: float}
        """
        names = self.get_ranked_global_names(top_k=top_k)
        values = self.get_ranked_global_values(top_k=top_k)
        return dict(zip(names, values))

    def _global_data(self, parent_data):
        """Add the global importance values to the overall data.

        :return: The overall data with global importance values added.
        :rtype: dict
        """
        parent_data[InterpretData.NAMES] = self.features
        parent_data[InterpretData.SCORES] = self.global_importance_values
        return parent_data

    def data(self, key=None):
        """Return the data of the explanation with global importance values added.

        :param key: The key for the local data to be retrieved.
        :type key: int
        :return: The explanation with global importance values added.
        :rtype: dict
        """
        parent_data = super().data(key=key)
        if key is None:
            return self._global_data(parent_data)
        elif key == -1:
            global_data = self._global_data(parent_data)
            specific = None
            if InterpretData.SPECIFIC in parent_data:
                specific = parent_data[InterpretData.SPECIFIC]
            if InterpretData.MLI in parent_data:
                mli_data = parent_data[InterpretData.MLI]
                for local_mli_data in mli_data:
                    if local_mli_data[InterpretData.EXPLANATION_TYPE] == InterpretData.LOCAL_FEATURE_IMPORTANCE:
                        local_mli_data[InterpretData.VALUE][InterpretData.INTERCEPT] = self.expected_values
                mli_global_entry = {
                    InterpretData.EXPLANATION_TYPE: InterpretData.GLOBAL_FEATURE_IMPORTANCE,
                    InterpretData.VALUE: {
                        InterpretData.SCORES: self.global_importance_values,
                        InterpretData.FEATURE_LIST: self.features
                    },
                }
                if not PerClassMixin._does_quack(self):
                    class_dimension = InterpretData.SINGLE
                    mli_global_entry[InterpretData.EXPLANATION_CLASS_DIMENSION] = class_dimension
                mli_data.append(mli_global_entry)
            return {InterpretData.OVERALL: global_data, InterpretData.SPECIFIC: specific,
                    InterpretData.MLI: mli_data}
        else:
            return parent_data

    @property
    def selector(self):
        """Get the global selector if this is only a global explanation otherwise local.

        :return: The selector as a pandas dataframe of records.
        :rtype: pd.DataFrame
        """
        if LocalExplanation._does_quack(self):
            return LocalExplanation.selector.__get__(self)
        nan_predicted = np.empty((1, 1))
        nan_predicted[:] = np.nan
        feature_types = ["numeric"] * len(self.features)
        return gen_global_selector(nan_predicted, self.features, feature_types, self.global_importance_values)

    @classmethod
    def _does_quack(cls, explanation):
        """Validate that the explanation object passed in is a valid GlobalExplanation.

        :param explanation: The explanation to be validated.
        :type explanation: object
        :return: True if valid, else False
        :rtype: bool
        """
        if not super()._does_quack(explanation):
            return False
        has_global_values_attr = hasattr(explanation, ExplainParams.GLOBAL_IMPORTANCE_VALUES)
        if not has_global_values_attr or explanation.global_importance_values is None:
            return False
        has_global_rank_attr = hasattr(explanation, ExplainParams.GLOBAL_IMPORTANCE_RANK)
        if not has_global_rank_attr or explanation.global_importance_rank is None:
            return False
        return True


class ExpectedValuesMixin(object):
    """The explanation mixin for expected values.

    :param expected_values: The expected values of the model.
    :type expected_values: np.array
    """

    def __init__(self, expected_values=None, **kwargs):
        """Create the expected values mixin and set the expected values.

        :param expected_values: The expected values of the model.
        :type expected_values: np.array
        """
        super(ExpectedValuesMixin, self).__init__(**kwargs)
        self._expected_values = expected_values

    @property
    def expected_values(self):
        """Get the expected values.

        In the classification case where there are multiple expected values, they will be in the same order as the
        numeric indices that the classifier outputs.

        :return: The expected value of the model applied to the set of initialization examples.
        :rtype: list
        """
        vals = self._expected_values
        if isinstance(self._expected_values, np.ndarray):
            vals = vals.tolist()
        if not isinstance(vals, list):
            vals = [vals]
        return vals

    def _add_expected_values_local(self, local_data):
        """Add the expected values to the local data.

        :param local_data: The local data representation of the explanation.
        :type local_data: dict
        :return: The local data with expected values metadata added.
        :rtype: dict
        """
        local_data[InterpretData.EXTRA] = {
            InterpretData.NAMES: [InterpretData.BASE_VALUE],
            InterpretData.SCORES: self.expected_values,
            InterpretData.VALUES: [1]
        }
        return local_data

    def _add_expected_value_global(self, global_data):
        """Add the expected values to the global data.

        :param global_data: The local data representation of the explanation.
        :type global_data: dict
        :return: The global data with expected values metadata added.
        :rtype: dict
        """
        global_data[InterpretData.INTERCEPT] = self.expected_values
        return global_data

    def data(self, key=None):
        """Return the data of the explanation with expected values added.

        :param key: The key for the local data to be retrieved.
        :type key: int
        :return: The explanation with expected values metadata added.
        :rtype: dict
        """
        # Add expected values to data
        parent_data = super().data(key=key)
        if key is None:
            return self._add_expected_value_global(parent_data)
        elif key == -1:
            global_data = self._add_expected_value_global(parent_data)
            specific = None
            if InterpretData.SPECIFIC in parent_data:
                specific = parent_data[InterpretData.SPECIFIC]
                for local_data in specific:
                    self._add_expected_values_local(local_data)
            if InterpretData.MLI in parent_data:
                mli_data = parent_data[InterpretData.MLI]
                for data in mli_data:
                    is_local_explanation = data[InterpretData.EXPLANATION_TYPE] == \
                        InterpretData.LOCAL_FEATURE_IMPORTANCE
                    is_global_explanation = data[InterpretData.EXPLANATION_TYPE] == \
                        InterpretData.GLOBAL_FEATURE_IMPORTANCE
                    if is_local_explanation or is_global_explanation:
                        data[InterpretData.VALUE][InterpretData.INTERCEPT] = self.expected_values
            return {InterpretData.OVERALL: global_data, InterpretData.SPECIFIC: specific,
                    InterpretData.MLI: mli_data}
        else:
            return self._add_expected_values_local(parent_data)

    @staticmethod
    def _does_quack(explanation):
        """Validate that the explanation object passed in is a valid ExpectedValuesMixin.

        :param explanation: The explanation to be validated.
        :type explanation: object
        :return: True if valid, else False
        :rtype: bool
        """
        if not hasattr(explanation, ExplainParams.EXPECTED_VALUES) or explanation.expected_values is None:
            return False
        return True


class ClassesMixin(object):
    """The explanation mixin for classes.

    This mixin is added when you specify classes in the classification
    scenario for creating a global or local explanation.
    This is activated when you specify the classes parameter for global
    or local explanations.

    :param classes: Class names as a list of strings. The order of
        the class names should match that of the model output.
    :type classes: list[str]
    """

    def __init__(self, classes=None, num_classes=None, **kwargs):
        """Create the classes mixin and set the classes.

        :param classes: Class names as a list of strings. The order of
            the class names should match that of the model output.
        :type classes: list[str]
        :param num_classes: The number of examples on the explanation.
        :type num_classes: int
        """
        super(ClassesMixin, self).__init__(**kwargs)
        self._classes = classes
        self._num_classes = num_classes

    @property
    def classes(self):
        """Get the classes.

        :return: The list of classes.
        :rtype: list
        """
        return self._classes

    @property
    def num_classes(self):
        """Get the number of classes on the explanation.

        :return: The number of classes on the explanation.
        :rtype: int
        """
        if self._classes is not None and self._num_classes is not None:
            if len(self._classes) != self._num_classes:
                raise Exception('The number of classes passed in must be the same as the number of classes '
                                'in the data.')
        return self._num_classes

    @staticmethod
    def _does_quack(explanation):
        """Validate that the explanation object passed in is a valid ClassesMixin.

        :param explanation: The explanation to be validated.
        :type explanation: object
        :return: True if valid, else False
        :rtype: bool
        """
        if not hasattr(explanation, ExplainParams.NUM_CLASSES):
            return False
        return hasattr(explanation, ExplainParams.CLASSES)


class PerClassMixin(ClassesMixin):
    """The explanation mixin for per class aggregated information.

    This mixin is added for the classification scenario for global
    explanations.  The per class importance values are group averages of
    local importance values across different classes.

    :param per_class_values: The feature importance values for each class in the order of the original features.
    :type per_class_values: numpy.array
    :param per_class_importance_rank: The feature indexes for each class sorted by importance.
    :type per_class_importance_rank: numpy.array
    :param ranked_per_class_names: The feature names for each class sorted by importance.
    :type ranked_per_class_names: list[str]
    :param ranked_per_class_values: The feature importance values sorted by importance.
    :type ranked_per_class_values: numpy.array
    """

    def __init__(self,
                 per_class_values=None,
                 per_class_rank=None,
                 ranked_per_class_names=None,
                 ranked_per_class_values=None,
                 **kwargs):
        """Create the per class mixin from the explainer's importance values and order.

        :param per_class_values: The feature importance values for each class in the order of the original features.
        :type per_class_values: numpy.array
        :param per_class_importance_rank: The feature indexes for each class sorted by importance.
        :type per_class_importance_rank: numpy.array
        :param ranked_per_class_names: The feature names for each class sorted by importance.
        :type ranked_per_class_names: list[str]
        :param ranked_per_class_values: The feature importance values sorted by importance.
        :type ranked_per_class_values: numpy.array
        """
        super(PerClassMixin, self).__init__(**kwargs)
        self._per_class_values = per_class_values
        self._per_class_rank = per_class_rank
        self._ranked_per_class_names = ranked_per_class_names
        self._ranked_per_class_values = ranked_per_class_values

    @property
    def per_class_values(self):
        """Get the per class importance values.

        Values will be in their original order, the same as features, unless top_k was passed into
        upload_model_explanation or download_model_explanation. In those cases, returns the most important k values
        in highest to lowest importance order.

        The order of classes in the output is the order of the numeric indices that the classifier
        outputs. For example, if your target values are [2, 2, 0, 1, 2, 1, 0], where 0 is "dog", 1 is "cat", and
        2 is "fish", the first 2d matrix of importance values will be for "dog", the second will be for "cat", and
        the last will be for "fish". If you choose to pass in a classes array to the explainer, the names should
        be passed in using this same order.

        :return: The model level per class feature importance values in original feature order.
        :rtype: list
        """
        if self._per_class_values is None:
            return self._ranked_per_class_values.tolist()
        return self._per_class_values.tolist()

    @property
    def per_class_rank(self):
        """Get the per class importance rank or indexes.

        For example, if original features are
        [f0, f1, f2, f3] and in per class importance order they are [[f2, f3, f0, f1], [f0, f2, f3, f1]],
        per_class_rank would be [[2, 3, 0, 1], [0, 2, 3, 1]].

        For documentation regarding order of classes, please see the docstring for per_class_values.

        :return: The per class indexes that would sort per_class_values.
        :rtype: list
        """
        return self._per_class_rank.tolist()

    def get_ranked_per_class_names(self, top_k=None):
        """Get feature names sorted by per class feature importance values, highest to lowest.

        For documentation regarding order of classes, please see the docstring for per_class_values.

        :param top_k: If specified, only the top k names will be returned.
        :type top_k: int
        :return: The list of sorted features unless feature names are unavailable, feature indexes otherwise.
        :rtype: list[list[str]] or list[list[int]]
        """
        if self._ranked_per_class_names is None and self._features is not None:
            self._ranked_per_class_names = _sort_feature_list_multiclass(self._features, self._per_class_rank)

        if self._ranked_per_class_names is not None:
            ranked_per_class_names = self._ranked_per_class_names
        else:
            ranked_per_class_names = self._per_class_rank

        if hasattr(ranked_per_class_names, 'tolist'):
            if top_k is not None:
                ranked_per_class_names = ranked_per_class_names[:, :top_k]
            return ranked_per_class_names.tolist()
        else:
            if top_k is not None:
                ranked_per_class_names = list(map(lambda x: x[:top_k], ranked_per_class_names))
            return ranked_per_class_names

    def get_ranked_per_class_values(self, top_k=None):
        """Get per class feature importance sorted from highest to lowest.

        For documentation regarding order of classes, please see the docstring for per_class_values.

        :param top_k: If specified, only the top k values will be returned.
        :type top_k: int
        :return: The list of sorted values.
        :rtype: list[list[float]]
        """
        if self._ranked_per_class_values is None:
            row_indexes = np.arange(len(self._per_class_values))[:, np.newaxis]
            self._ranked_per_class_values = self._per_class_values[row_indexes, self._per_class_rank]
        if top_k is not None:
            return self._ranked_per_class_values[:, :top_k].tolist()
        return self._ranked_per_class_values.tolist()

    @classmethod
    def _does_quack(cls, explanation):
        """Validate that the explanation object passed in is a valid PerClassMixin.

        :param explanation: The explanation to be validated.
        :type explanation: object
        :return: True if valid, else False
        :rtype: bool
        """
        if not super()._does_quack(explanation):
            return False
        if not hasattr(explanation, ExplainParams.PER_CLASS_VALUES) or explanation.per_class_values is None:
            return False
        if not hasattr(explanation, ExplainParams.PER_CLASS_RANK) or explanation.per_class_rank is None:
            return False
        return True


class _DatasetsMixin(object):
    """The dataset mixin for storing datasets or their reference IDs.

    If this explanation has been downloaded from run history, these will always be ID strings.

    :param init_data: The initialization (background) data used in the explanation, or a Dataset ID.
    :type init_data: np.array or str
    :param eval_data: The evaluation (testing) data used in the explanation, or a Dataset ID.
    :type eval_data: np.array or str
    """

    def __init__(self,
                 init_data=None,
                 eval_data=None,
                 eval_y_predicted=None,
                 eval_y_predicted_proba=None,
                 **kwargs):
        """Create the dataset mixin for storing datasets or their reference IDs.

        If this explanation has been downloaded from run history, these will always be ID strings.

        :param init_data: The initialization (background) data used in the explanation, or a Dataset ID.
        :type init_data: np.array or str
        :param eval_data: The evaluation (testing) data used in the explanation, or a Dataset ID.
        :type eval_data: np.array or str
        :param eval_ys_predicted: The predicted ys for the evaluation data. Not available from the DeepExplainer.
        :type eval_ys_predicted: np.array
        :param eval_ys_predicted_proba: The predicted probability ys for the evaluation data. Not available from the
            DeepExplainer.
        :type eval_ys_predicted_proba: np.array
        """
        super(_DatasetsMixin, self).__init__(**kwargs)
        self._init_data = init_data
        self._eval_data = eval_data
        self._eval_y_predicted = eval_y_predicted
        self._eval_y_predicted_proba = eval_y_predicted_proba

    @property
    def init_data(self):
        """Get initialization (background) data or the Dataset ID.

        :return: The dataset or dataset ID.
        :rtype: list[input data base type] | sparse | or str
        """
        return self._convert_to_list(self._init_data)

    @property
    def eval_data(self):
        """Get evaluation (testing) data or the Dataset ID.

        :return: The dataset or dataset ID.
        :rtype: list[input data base type] | sparse | str
        """
        return self._convert_to_list(self._eval_data)

    @property
    def eval_y_predicted(self):
        """Get predicted ys for the evaluation data.

        :return: The predicted ys for the evaluation data.
        :rtype: list[input data base type] | sparse
        """
        return self._convert_to_list(self._eval_y_predicted)

    @property
    def eval_y_predicted_proba(self):
        """Get predicted probability ys for the evaluation data.

        :return: The predicted probability ys for the evaluation data.
        :rtype: list[list[input data base type]] | sparse
        """
        return self._convert_to_list(self._eval_y_predicted_proba)

    def _convert_to_list(self, data):
        """Convert data to a Python list.

        :param data: The data to be converted.
        :type data: np.array, pd.DataFrame, list, scipy.sparse
        :return: The data converted to a list (except for sparse which is unchanged).
        :rtype: list | scipy.sparse | list[scipy.sparse]
        """
        if isinstance(data, np.ndarray):
            return data.tolist()
        elif isinstance(data, pd.DataFrame):
            return data.values.tolist()
        else:
            # doesn't handle sparse right now
            return data

    @staticmethod
    def _does_quack(explanation):
        """Validate that the explanation object passed in is a valid _DatasetsMixin.

        :param explanation: The explanation to be validated.
        :type explanation: object
        :return: True if valid, else False
        :rtype: bool
        """
        has_eval_y_pred = hasattr(explanation, ExplainParams.EVAL_Y_PRED)
        has_eval_y_pred_proba = hasattr(explanation, ExplainParams.EVAL_Y_PRED_PROBA)
        has_ys = has_eval_y_pred and has_eval_y_pred_proba
        has_init_data = hasattr(explanation, ExplainParams.INIT_DATA)
        has_eval_data = hasattr(explanation, ExplainParams.EVAL_DATA)
        return has_init_data and has_eval_data and has_ys


class _ModelIdMixin(object):
    """The model ID mixin for storing model IDs when they are available.

    :param model_id: The ID of an MMS model.
    :type model_id: str
    """

    def __init__(self, model_id=None, **kwargs):
        """Create the model ID mixin for storing model IDs when they are available.

        :param model_id: The ID of an MMS model.
        :type model_id: str
        """
        super(_ModelIdMixin, self).__init__(**kwargs)
        self._model_id = model_id

    @property
    def model_id(self):
        """Get the model ID.

        :return: The model ID.
        :rtype: str
        """
        return self._model_id

    @staticmethod
    def _does_quack(explanation):
        """Validate that the explanation object passed in is a valid _ModelIdMixin.

        :param explanation: The explanation to be validated.
        :type explanation: object
        :return: True if valid, else False
        :rtype: bool
        """
        return hasattr(explanation, ExplainParams.MODEL_ID)


def _create_local_explanation(expected_values=None, classification=True, explanation_id=None, init_data=None,
                              eval_data=None, eval_ys_predicted=None, eval_ys_predicted_proba=None, model_id=None,
                              **kwargs):
    """Dynamically creates an explanation based on local type and specified data.

    :param expected_values: The expected values of the model.
    :type expected_values: list
    :param classification: Indicates if this is a classification or regression explanation.
    :type classification: bool
    :param explanation_id: If specified, puts the local explanation under a preexisting explanation object.
        If not, a new unique identifier will be created for the explanation.
    :type explanation_id: str
    :param init_data: The initialization (background) data for the explanation.
    :type init_data: list
    :param eval_data: The evaluation (testing) data for the explanation.
    :type eval_data: list
    :param eval_ys_predicted: The predicted ys for the evaluation data.
    :type eval_ys_predicted: np.array
    :param eval_ys_predicted_proba: The predicted probability ys for the evaluation data.
    :type eval_ys_predicted_proba: np.array
    :param model_id: The model ID.
    :type model_id: str
    :return: A model explanation object. It is guaranteed to be a LocalExplanation. If expected_values is not None, it
        will also have the properties of the ExpectedValuesMixin. If classification is set to True, it will have the
        properties of the ClassesMixin.
    :rtype: DynamicLocalExplanation
    """
    exp_id = explanation_id or str(uuid.uuid4())
    mixins = [LocalExplanation]
    if expected_values is not None:
        mixins.append(ExpectedValuesMixin)
        kwargs[ExplanationParams.EXPECTED_VALUES] = expected_values
    if classification:
        mixins.append(ClassesMixin)
        kwargs[ExplainParams.NUM_CLASSES] = len(kwargs['local_importance_values'])
        kwargs[ExplainParams.MODEL_TASK] = ExplainType.CLASSIFICATION
    else:
        kwargs[ExplainParams.MODEL_TASK] = ExplainType.REGRESSION
    if init_data is not None or eval_data is not None:
        mixins.append(_DatasetsMixin)
        if init_data is not None:
            kwargs[ExplainParams.INIT_DATA] = init_data
        if eval_data is not None:
            kwargs[ExplainParams.EVAL_DATA] = eval_data
        if eval_ys_predicted is not None:
            kwargs[ExplainParams.EVAL_Y_PRED] = eval_ys_predicted
        if eval_ys_predicted_proba is not None:
            kwargs[ExplainParams.EVAL_Y_PRED_PROBA] = eval_ys_predicted_proba
    if model_id is not None:
        mixins.append(_ModelIdMixin)
        kwargs[ExplainParams.MODEL_ID] = model_id
    DynamicLocalExplanation = type(Dynamic.LOCAL_EXPLANATION, tuple(mixins), {})
    local_explanation = DynamicLocalExplanation(explanation_id=exp_id, **kwargs)
    return local_explanation


def _create_global_explanation_kwargs(local_explanation=None, expected_values=None, classification=True,
                                      explanation_id=None, init_data=None, eval_data=None, eval_ys_predicted=None,
                                      eval_ys_predicted_proba=None, model_id=None, **kwargs):
    """Return the arguments for dynamically creating a global explanation.

    :param local_explanation: The local explanation information to include with global,
        can be done when the global explanation is a summary of local explanations.
    :type local_explanation: LocalExplanation
        :param expected_values: The expected values of the model.
        :type expected_values: list
    :param classification: Indicates if this is a classification or regression explanation.
    :type classification: bool
    :param explanation_id: If specified, puts the global explanation under a preexisting explanation object.
        If not, a new unique identifier will be created for the explanation.
    :type explanation_id: str
    :param init_data: The initialization (background) data for the explanation.
    :type init_data: list
    :param eval_data: The evaluation (testing) data for the explanation.
    :type eval_data: list
    :param eval_ys_predicted: The predicted ys for the evaluation data.
    :type eval_ys_predicted: np.array
    :param eval_ys_predicted_proba: The predicted probability ys for the evaluation data.
    :type eval_ys_predicted_proba: np.array
    :param eval_data: list
    :param model_id: The model ID.
    :type model_id: str
    :return: The kwargs and mixins for creating a DynamicGlobalExplanation.
    :rtype: (dict, list)
    """
    if local_explanation is not None:
        exp_id = local_explanation.id
    else:
        exp_id = explanation_id or str(uuid.uuid4())
    kwargs[ExplainParams.EXPLANATION_ID] = exp_id
    mixins = [GlobalExplanation]
    # Special case: for aggregate explanations, we can include both global
    # and local explanations for the user as an optimization, so they
    # don't have to call both explain_global and explain_local and redo the
    # same computation twice
    if local_explanation is not None:
        mixins.append(LocalExplanation)
        kwargs[ExplainParams.LOCAL_IMPORTANCE_VALUES] = local_explanation._local_importance_values
    # In the mimic case, we don't aggregate so we can't have per class information
    # but currently in other cases when we aggregate local explanations we get per class
    if classification:
        if local_explanation is not None or ExplainParams.PER_CLASS_VALUES in kwargs:
            kwargs[ExplainParams.NUM_CLASSES] = len(kwargs[ExplainParams.PER_CLASS_RANK])
            mixins.append(PerClassMixin)
        else:
            mixins.append(ClassesMixin)
    if expected_values is not None:
        mixins.append(ExpectedValuesMixin)
        kwargs[ExplanationParams.EXPECTED_VALUES] = expected_values
    if classification:
        kwargs[ExplainParams.MODEL_TASK] = ExplainType.CLASSIFICATION
    else:
        kwargs[ExplainParams.MODEL_TASK] = ExplainType.REGRESSION
    if init_data is not None or eval_data is not None:
        mixins.append(_DatasetsMixin)
        if init_data is not None:
            kwargs[ExplainParams.INIT_DATA] = init_data
        if eval_data is not None:
            kwargs[ExplainParams.EVAL_DATA] = eval_data
        if eval_ys_predicted is not None:
            kwargs[ExplainParams.EVAL_Y_PRED] = eval_ys_predicted
        if eval_ys_predicted_proba is not None:
            kwargs[ExplainParams.EVAL_Y_PRED_PROBA] = eval_ys_predicted_proba
    if model_id is not None:
        mixins.append(_ModelIdMixin)
        kwargs[ExplainParams.MODEL_ID] = model_id
    return kwargs, mixins


def _create_global_explanation(local_explanation=None, expected_values=None,
                               classification=True, explanation_id=None, **kwargs):
    """Dynamically creates an explanation based on global type and specified data.

    :param local_explanation: The local explanation information to include with global,
        can be done when the global explanation is a summary of local explanations.
    :type local_explanation: LocalExplanation
        :param expected_values: The expected values of the model.
        :type expected_values: list
    :param classification: Indicates if this is a classification or regression explanation.
    :type classification: bool
    :param explanation_id: If specified, puts the global explanation under a preexisting explanation object.
        If not, a new unique identifier will be created for the explanation.
    :type explanation_id: str
    :return: A model explanation object. It is guaranteed to be a GlobalExplanation. If local_explanation is not None,
        it will also have the properties of a LocalExplanation. If expected_values is not None, it will have the
        properties of ExpectedValuesMixin. If classification is set to True, it will have the properties of
        ClassesMixin, and if a local explanation was passed in it will also have the properties of PerClassMixin.
    :rtype: DynamicGlobalExplanation
    """
    kwargs, mixins = _create_global_explanation_kwargs(local_explanation, expected_values,
                                                       classification, explanation_id, **kwargs)
    DynamicGlobalExplanation = type(Dynamic.GLOBAL_EXPLANATION, tuple(mixins), {})
    global_explanation = DynamicGlobalExplanation(**kwargs)
    return global_explanation


def _get_aggregate_kwargs(local_explanation=None, include_local=True,
                          features=None, explanation_id=None, **kwargs):
    """Aggregate the local explanation and return the arguments for creating a global explanation.

    :param local_explanation: The local explanation to summarize.
    :type local_explanation: LocalExplanation
    :param include_local: Whether the global explanation should also include local information.
    :type include_local: bool
    :param features: A list of feature names.
    :type features: list[str]
    :param explanation_id: If specified, puts the aggregated explanation under a preexisting explanation object.
        If not, a new unique identifier will be created for the explanation.
    :type explanation_id: str
    :return: The arguments for creating a global explanation.
    :rtype: dict
    """
    if local_explanation is not None:
        exp_id = local_explanation.id
    else:
        exp_id = explanation_id or str(uuid.uuid4())
    features = local_explanation.features
    kwargs[ExplainParams.FEATURES] = features
    kwargs[ExplainParams.IS_RAW] = local_explanation.is_raw
    kwargs[ExplainParams.IS_ENG] = local_explanation.is_engineered
    kwargs[ExplainParams.NUM_FEATURES] = local_explanation.num_features
    local_importance_values = local_explanation._local_importance_values
    classification = ClassesMixin._does_quack(local_explanation)
    if classification:
        if local_explanation.is_local_sparse:
            means = [(np.array(abs(m).sum(axis=0)) / m.shape[0]).flatten() for m in local_importance_values]
            per_class_values = np.array(means)
        else:
            per_class_values = np.mean(np.absolute(local_importance_values), axis=1)
        per_class_rank = _order_imp(per_class_values)
        global_importance_values = np.mean(per_class_values, axis=0)
        global_importance_rank = _order_imp(global_importance_values)
        kwargs[ExplainParams.PER_CLASS_VALUES] = per_class_values
        kwargs[ExplainParams.PER_CLASS_RANK] = per_class_rank
    else:
        global_importance_values = np.mean(np.absolute(local_importance_values), axis=0)
        if local_explanation.is_local_sparse:
            global_importance_values = np.array(global_importance_values).flatten()
        global_importance_rank = _order_imp(global_importance_values)

    kwargs[ExplainParams.GLOBAL_IMPORTANCE_RANK] = global_importance_rank
    kwargs[ExplainParams.GLOBAL_IMPORTANCE_VALUES] = global_importance_values
    expected_values = None
    if ExpectedValuesMixin._does_quack(local_explanation):
        expected_values = np.array(local_explanation.expected_values)
    if include_local:
        kwargs[ExplainParams.LOCAL_EXPLANATION] = local_explanation
    kwargs[ExplainParams.EXPECTED_VALUES] = expected_values
    kwargs[ExplainParams.EXPLANATION_ID] = exp_id
    kwargs[ExplainParams.CLASSIFICATION] = classification
    return kwargs


def _aggregate_global_from_local_explanation(local_explanation=None, include_local=True,
                                             features=None, explanation_id=None, **kwargs):
    """Aggregate the local explanation information to global through averaging.

    :param local_explanation: The local explanation to summarize.
    :type local_explanation: LocalExplanation
    :param include_local: Whether the global explanation should also include local information.
    :type include_local: bool
    :param features: A list of feature names.
    :type features: list[str]
    :param explanation_id: If specified, puts the aggregated explanation under a preexisting explanation object.
        If not, a new unique identifier will be created for the explanation.
    :type explanation_id: str
    :return: A model explanation object. It is guaranteed to be a GlobalExplanation. If include_local is set to True,
        it will also have the properties of a LocalExplanation. If expected_values exists on local_explanation, it
        will have the properties of ExpectedValuesMixin. If local_explanation has ClassesMixin, it will have the
        properties of PerClassMixin.
    :rtype: DynamicGlobalExplanation
    """
    kwargs = _get_aggregate_kwargs(local_explanation, include_local, features, explanation_id, **kwargs)
    return _create_global_explanation(**kwargs)


def _create_raw_feats_global_explanation(engineered_feats_explanation, feature_maps=None, **kwargs):
    raw_importances = engineered_feats_explanation.get_raw_feature_importances(feature_maps)
    order = _order_imp(np.array(raw_importances))
    kwargs[ExplainParams.NUM_FEATURES] = len(raw_importances)
    new_kwargs = kwargs.copy()
    new_kwargs[ExplainParams.GLOBAL_IMPORTANCE_RANK] = order

    if hasattr(engineered_feats_explanation, ExplainParams.LOCAL_IMPORTANCE_VALUES):
        engineered_local_importance_values = engineered_feats_explanation.local_importance_values
        if not engineered_feats_explanation.is_local_sparse:
            engineered_local_importance_values = np.array(engineered_local_importance_values)
        local_explanation = LocalExplanation(engineered_local_importance_values,
                                             model_task=kwargs[ExplainParams.MODEL_TASK], method=None, features=None)
        raw_local_importances = local_explanation.get_raw_feature_importances(feature_maps)
        raw_local_explanation = LocalExplanation(
            np.array(raw_local_importances),
            model_task=kwargs.get(ExplainParams.MODEL_TASK, None),
            method=kwargs.get(ExplainParams.METHOD, None),
            features=kwargs.get(ExplainParams.FEATURES, None))
        new_kwargs[ExplainParams.LOCAL_EXPLANATION] = raw_local_explanation
        if hasattr(engineered_feats_explanation, ExplainParams.PER_CLASS_VALUES):
            per_class_values = np.mean(np.absolute(raw_local_importances), axis=1)
            per_class_rank = _order_imp(np.array(per_class_values))
            new_kwargs[ExplainParams.PER_CLASS_VALUES] = per_class_values
            new_kwargs[ExplainParams.PER_CLASS_RANK] = per_class_rank

    return _create_global_explanation(global_importance_values=np.array(raw_importances), **new_kwargs)


def _create_raw_feats_local_explanation(engineered_feats_explanation, feature_maps=None, **kwargs):
    raw_importances = engineered_feats_explanation.get_raw_feature_importances(feature_maps)
    is_1d = not isinstance(raw_importances[0], list)
    is_3d = not is_1d and isinstance(raw_importances[0][0], list)
    if is_1d:
        kwargs[ExplainParams.NUM_FEATURES] = len(raw_importances)
    else:
        kwargs[ExplainParams.NUM_FEATURES] = len(raw_importances[0][0]) if is_3d else len(raw_importances[0])
    return _create_local_explanation(local_importance_values=np.array(raw_importances), **kwargs)


def _get_local_explanation_row(explainer, evaluation_examples, i, batch_size):
    """Return the local explanation for the sliced evaluation_examples.

    :param explainer: The explainer used to create local explanations.
    :type explainer: BaseExplainer
    :param evaluation_examples: The evaluation examples.
    :type evaluation_examples: DatasetWrapper
    :param i: The index to slice from.
    :type i: int
    :param batch_size: If include_local is True, specifies the batch size for aggregating
        local explanations to global.
    :type batch_size: int
    :return: The local explanation for the slice of rows.
    :rtype DynamicLocalExplanation
    """
    rows = evaluation_examples.dataset[i:i + batch_size]
    return explainer.explain_local(rows)


def _aggregate_streamed_local_explanations(explainer, evaluation_examples, classification, features,
                                           batch_size, **kwargs):
    """Aggregate the local explanations via streaming fashion to global.

    :param explainer: The explainer used to create local explanations.
    :type explainer: BaseExplainer
    :param evaluation_examples: The evaluation examples.
    :type evaluation_examples: DatasetWrapper
    :param classification: Indicates if this is a classification or regression explanation.
        Unknown by default.
    :type classification: ModelTask
    :param features: The feature names.
    :type features: list
    :param batch_size: If include_local is True, specifies the batch size for aggregating
        local explanations to global.
    :type batch_size: int
    :return: kwargs to create a global explanation
    :rtype dict
    """
    if batch_size <= 0:
        raise ValueError("Specified argument batch_size must be greater than 0")
    importance_values = None
    expected_values = None
    dataset_len = evaluation_examples.dataset.shape[0]
    for i in range(0, dataset_len, batch_size):
        local_explanation_row = _get_local_explanation_row(explainer, evaluation_examples, i, batch_size)
        local_importance_values = local_explanation_row._local_importance_values
        # in-place abs
        if issparse(local_importance_values):
            local_importance_values = abs(local_importance_values)
        else:
            np.abs(local_importance_values, out=local_importance_values)
        reduction_axis = len(local_importance_values.shape) - 2
        if importance_values is None:
            importance_values = np.sum(local_importance_values, axis=reduction_axis)
            importance_values_buffer = np.ndarray(importance_values.shape)
            expected_values = local_explanation_row.expected_values
            if classification is ModelTask.Unknown and ClassesMixin._does_quack(local_explanation_row):
                classification = ModelTask.Classification
        else:
            # Compute sum of feature importance values
            # NOTE: if we ever overflow here we can use the streaming approach instead
            # Formula: avg_{n+1} = (avg_{n} * n + x_{n+1}) / (n + 1)
            # Code: importance_values = (importance_values * n + local_importance_values) / (n + 1)
            np.sum(local_importance_values, axis=reduction_axis, out=importance_values_buffer)
            importance_values += importance_values_buffer
        local_importance_values = None
        local_explanation_row = None
        if batch_size > Defaults.DEFAULT_BATCH_SIZE:
            gc.collect()
    importance_values /= evaluation_examples.dataset.shape[0]
    classification = classification is ModelTask.Classification
    if classification:
        global_importance_values = np.mean(importance_values, axis=0)
        per_class_rank = _order_imp(importance_values)
        kwargs[ExplainParams.PER_CLASS_VALUES] = importance_values
        kwargs[ExplainParams.PER_CLASS_RANK] = per_class_rank
    else:
        global_importance_values = importance_values
    kwargs[ExplainParams.EXPECTED_VALUES] = np.array(expected_values)
    kwargs[ExplainParams.CLASSIFICATION] = classification
    kwargs[ExplainParams.GLOBAL_IMPORTANCE_VALUES] = global_importance_values
    kwargs[ExplainParams.GLOBAL_IMPORTANCE_RANK] = _order_imp(global_importance_values)
    kwargs[ExplainParams.FEATURES] = features
    return kwargs


def _get_raw_explainer_create_explanation_kwargs(*, kwargs=None, explanation=None):
    """Get kwargs for create explanation methods.

    :param kwargs: dictionary of key value pairs for create_local and create_global explanations
    :type kwargs: {str: str}
    :param explanation: explanation object
    :type explanation: DynamicGlobalExplanation or DynamicLocalExplanation
    :return: dictionary of arguments for _create_raw_feats_global_explanation and _create_raw_feats_local_explanation
     methods
    :rtype: {}
    """
    if explanation is not None and kwargs is not None:
        raise ValueError("Both explanation and kwargs cannot be set")

    keys = [ExplainParams.METHOD, ExplainParams.CLASSES, ExplainParams.MODEL_TASK, ExplainParams.CLASSIFICATION,
            ExplainParams.EXPECTED_VALUES, ExplainParams.MODEL_ID, ExplainParams.NUM_FEATURES]

    def has_value(x):
        if explanation is None:
            return x in kwargs
        else:
            return hasattr(explanation, x)

    def get_value(x):
        if explanation is None:
            return kwargs[x]
        else:
            return getattr(explanation, x)

    kwarg_dict = dict([(key, get_value(key)) for key in keys if has_value(key)])
    kwarg_dict[ExplainParams.IS_RAW] = True
    if not has_value(ExplainParams.CLASSIFICATION) and has_value(ExplainParams.MODEL_TASK):
        kwarg_dict[ExplainParams.CLASSIFICATION] = kwarg_dict[ExplainParams.MODEL_TASK] == ModelTask.Classification
    return kwarg_dict


def save_explanation(explanation, path, exist_ok=False):
    """Serialize the explanation.

    :param explanation: The Explanation to be serialized.
    :type explanation: Explanation
    :param path: The path to the directory in which the explanation will be saved. By default, must be a new directory
        to avoid overwriting any previous explanations. Set exist_ok to True to overrule this behavior.
    :type path: str
    :param exist_ok: If False (default), the path provided by the user must not already exist and will be created by
        this function. If True, a prexisting path may be passed. Any preexisting files whose names match those of the
        files that make up the explanation will be overwritten.
    :type exist_ok: bool
    :return: JSON-formatted explanation data.
    :rtype: str
    """
    if os.path.exists(path) and not exist_ok:
        raise Exception('The directory specified by path already exists. '
                        'Please pass in a new directory or set exists_ok=True.')
    os.makedirs(path, exist_ok=True)

    uploadable_properties = [
        ExplainParams.FEATURES,
        ExplainParams.LOCAL_IMPORTANCE_VALUES,
        ExplainParams.EXPECTED_VALUES,
        ExplainParams.CLASSES,
        ExplainParams.GLOBAL_IMPORTANCE_NAMES,
        ExplainParams.GLOBAL_IMPORTANCE_RANK,
        ExplainParams.GLOBAL_IMPORTANCE_VALUES,
        ExplainParams.PER_CLASS_NAMES,
        ExplainParams.PER_CLASS_RANK,
        ExplainParams.PER_CLASS_VALUES
    ]
    # TODO will need to add viz data on top of this
    for prop in uploadable_properties:
        if hasattr(explanation, prop) and getattr(explanation, prop) is not None:
            value = getattr(explanation, prop)
            if isinstance(value, pd.DataFrame):
                value = value.values.tolist()
                metadata = 'DataFrame'
            elif isinstance(value, DatasetWrapper):
                value = value.original_dataset.tolist()
                metadata = 'DatasetWrapper'
            elif isinstance(value, DenseData):
                value = value.original_dataset.tolist()
                metadata = 'DenseData'
            elif isinstance(value, np.ndarray):
                value = value.tolist()
                metadata = 'ndarray'
            elif isinstance(value, list):
                metadata = 'list'
            else:
                metadata = 'other'
            data_dict = {
                'metadata': metadata,
                'data': value
            }
            filename = os.path.join(path, prop + '.json')
            with open(filename, 'w') as f:
                json.dump(data_dict, f)
    # create metadata file
    classification = ClassesMixin._does_quack(explanation)
    is_raw = False if not FeatureImportanceExplanation._does_quack(explanation) else explanation.is_raw
    is_eng = False if not FeatureImportanceExplanation._does_quack(explanation) else explanation.is_engineered
    feature_quack = FeatureImportanceExplanation._does_quack
    prop_dict = {
        ExplainParams.EXPLANATION_ID: explanation.id,
        ExplainType.MODEL: ExplainType.CLASSIFICATION if classification else ExplainType.REGRESSION,
        ExplainType.DATA: ExplainType.TABULAR,
        ExplainType.MODEL_TASK: explanation.model_task,
        ExplainType.METHOD: explanation.method,
        ExplainType.MODEL_CLASS: explanation.model_type,
        ExplainType.IS_RAW: is_raw,
        ExplainType.IS_ENG: is_eng,
        ExplainType.GLOBAL: GlobalExplanation._does_quack(explanation),
        ExplainType.LOCAL: LocalExplanation._does_quack(explanation),
        ExplainParams.NUM_CLASSES: 1 if not ClassesMixin._does_quack(explanation) else explanation.num_classes,
        ExplainParams.NUM_EXAMPLES: 0 if not LocalExplanation._does_quack(explanation) else explanation.num_examples,
        ExplainParams.NUM_FEATURES: 0 if not feature_quack(explanation) else explanation.num_features,
        'serialization_version': 1,
    }

    filename = os.path.join(path, 'explanation_metadata.json')
    with open(filename, 'w') as f:
        json.dump(prop_dict, f)


def _get_value_from_file(file_var):
    json_input = json.load(file_var)
    meta = json_input['metadata']
    data = json_input['data']
    if meta == 'DataFrame':
        return pd.DataFrame(data)
    elif meta == 'DatasetWrapper' or meta == 'DenseData':
        return DatasetWrapper(data)
    elif meta == 'ndarray':
        return np.array(data)
    elif meta == 'list':
        return data
    else:
        raise Exception('Unrecognized data type in deserialization: ' + meta)


def _get_kwargs(path, params, local_explanation=None):
    kwargs = {}
    for param in params:
        if os.path.exists(os.path.join(path, param + '.json')):
            with open(os.path.join(path, param + '.json'), 'r') as f:
                kwargs[param] = _get_value_from_file(f)
    with open(os.path.join(path, 'explanation_metadata.json'), 'r') as f:
        metadata = json.load(f)
        param_list = [
            ExplainParams.METHOD,
            ExplainParams.MODEL_TASK,
            ExplainParams.NUM_CLASSES,
            ExplainParams.NUM_FEATURES,
            ExplainParams.IS_RAW,
            ExplainParams.IS_ENG,
            ExplainParams.EXPLANATION_ID
        ]
        for param in param_list:
            kwargs[param] = metadata[param]
        kwargs[ExplainParams.MODEL_TYPE] = metadata[ExplainType.MODEL_CLASS]
        kwargs[ExplainParams.CLASSIFICATION] = metadata[ExplainType.MODEL] == ExplainType.CLASSIFICATION
        if local_explanation is not None:
            kwargs[ExplainParams.LOCAL_EXPLANATION] = local_explanation
    return kwargs


def load_explanation(path):
    shared_params = [
        ExplainParams.EXPECTED_VALUES,
        ExplainParams.FEATURES,
        ExplainParams.CLASSES,
    ]
    global_params = [
        ExplainParams.GLOBAL_IMPORTANCE_RANK,
        ExplainParams.GLOBAL_IMPORTANCE_VALUES,
        ExplainParams.PER_CLASS_RANK,
        ExplainParams.PER_CLASS_VALUES
    ]
    local_params = [
        ExplainParams.LOCAL_IMPORTANCE_VALUES
    ]
    with open(os.path.join(path, 'explanation_metadata.json'), 'r') as f:
        metadata = json.load(f)
        is_global = metadata[ExplainType.GLOBAL]
        is_local = metadata[ExplainType.LOCAL]
    if is_local and is_global:
        local_kwargs = _get_kwargs(path, shared_params + local_params)
        local_explanation = _create_local_explanation(**local_kwargs)
        global_kwargs = _get_kwargs(path, global_params, local_explanation=local_explanation)
        return _create_global_explanation(**global_kwargs)
    elif is_local:
        local_kwargs = _get_kwargs(path, shared_params + local_params)
        return _create_local_explanation(**local_kwargs)
    elif is_global:
        global_kwargs = _get_kwargs(path, shared_params + global_params)
        return _create_global_explanation(**global_kwargs)<|MERGE_RESOLUTION|>--- conflicted
+++ resolved
@@ -9,12 +9,8 @@
 import json
 import pandas as pd
 import gc
-<<<<<<< HEAD
 import os
-import scipy as sp
-=======
 from scipy.sparse import issparse
->>>>>>> 61abf3a0
 
 from abc import ABCMeta, abstractmethod
 
